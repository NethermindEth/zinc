use std::borrow::Cow;
use std::{marker::PhantomData, slice};

use ark_ff::Zero;
use ark_std::iterable::Iterable;
use ark_std::rand::RngCore;
use itertools::{izip, Itertools};
use sha3::Digest;
use sha3::{digest::Output, Keccak256};

use crate::brakedown::code::LinearCodes;
use crate::brakedown::pcs_transcript::PcsTranscript;
use crate::brakedown::utils::inner_product;
use crate::field_config::FieldConfig;
use crate::sumcheck::utils::build_eq_x_r;
use crate::{field::RandomField as F, poly::mle::DenseMultilinearExtension};

use super::{
    code::{Brakedown, BrakedownSpec},
    utils::{div_ceil, num_threads, parallelize, parallelize_iter},
    Error,
};

#[derive(Debug)]
pub struct MultilinearBrakedown<const N: usize, S: BrakedownSpec>(PhantomData<S>);

impl<const N: usize, S: BrakedownSpec> Clone for MultilinearBrakedown<N, S> {
    fn clone(&self) -> Self {
        Self(PhantomData)
    }
}

#[derive(Clone, Debug)]
pub struct MultilinearBrakedownParams<const N: usize> {
    num_vars: usize,
    num_rows: usize,
    brakedown: Brakedown<N>,
}

impl<const N: usize> MultilinearBrakedownParams<N> {
    pub fn num_vars(&self) -> usize {
        self.num_vars
    }

    pub fn num_rows(&self) -> usize {
        self.num_rows
    }

    pub fn brakedown(&self) -> &Brakedown<N> {
        &self.brakedown
    }
}

/// Representantation of a brakedown commitment to a multilinear polynomial
#[derive(Clone, Debug, Default)]
pub struct MultilinearBrakedownCommitment<const N: usize> {
    /// The encoded rows of the polynomial matrix representation
    rows: Vec<F<N>>,
    /// Hashes of the merkle tree with the encoded columns as leaves
    intermediate_hashes: Vec<Output<Keccak256>>,
    /// Root of the merkle tree with the encoded columns as leaves
    root: Output<Keccak256>,
}

impl<const N: usize> MultilinearBrakedownCommitment<N> {
    pub fn from_root(root: Output<Keccak256>) -> Self {
        Self {
            root,
            ..Default::default()
        }
    }

    pub fn rows(&self) -> &[F<N>] {
        &self.rows
    }

    pub fn intermediate_hashes(&self) -> &[Output<Keccak256>] {
        &self.intermediate_hashes
    }

    pub fn root(&self) -> &Output<Keccak256> {
        &self.root
    }
}

impl<const N: usize> AsRef<[Output<Keccak256>]> for MultilinearBrakedownCommitment<N> {
    fn as_ref(&self) -> &[Output<Keccak256>] {
        slice::from_ref(&self.root)
    }
}

fn err_too_many_variates(function: &str, upto: usize, got: usize) -> Error {
    Error::InvalidPcsParam(
        format!(
            "Too many variates of poly to {function} (param supports variates up to {upto} but got {got})"
        )
    )
}

// Ensures that polynomials and evaluation points are of appropriate size
fn validate_input<'a, const N: usize>(
    function: &str,
    param_num_vars: usize,
    polys: impl Iterable<Item = &'a DenseMultilinearExtension<N>>,
    points: impl Iterable<Item = &'a Vec<F<N>>>,
) -> Result<(), Error> {
    // Ensure all the number of variables in the polynomials don't exceed the limit
    for poly in polys.iter() {
        if param_num_vars < poly.num_vars {
            return Err(err_too_many_variates(
                function,
                param_num_vars,
                poly.num_vars,
            ));
        }
    }

    // Ensure all the points are of correct length
    let input_num_vars = polys
        .iter()
        .map(|poly| poly.num_vars)
        .chain(points.iter().map(|point| point.len()))
        .next()
        .expect("To have at least 1 poly or point");

    for point in points.iter() {
        if point.len() != input_num_vars {
            return Err(Error::InvalidPcsParam(format!(
                "Invalid point (expect point to have {input_num_vars} variates but got {})",
                point.len()
            )));
        }
    }
    Ok(())
}

impl<const N: usize, S> MultilinearBrakedown<N, S>
where
    S: BrakedownSpec,
{
    pub type Param = MultilinearBrakedownParams<N>;
    pub type ProverParam = MultilinearBrakedownParams<N>;
    pub type VerifierParam = MultilinearBrakedownParams<N>;
    pub type Polynomial = DenseMultilinearExtension<N>;
    pub type Commitment = MultilinearBrakedownCommitment<N>;
    pub type CommitmentChunk = Output<Keccak256>;

<<<<<<< HEAD
    pub fn setup(poly_size: usize, rng: impl RngCore) -> Self::Param {
=======
    pub fn setup(
        poly_size: usize,
        _: usize,
        rng: impl RngCore,
        config: *const FieldConfig<N>,
    ) -> Self::Param {
>>>>>>> c59cda5d
        assert!(poly_size.is_power_of_two());
        let num_vars = poly_size.ilog2() as usize;
        let brakedown =
            Brakedown::new_multilinear::<S>(num_vars, 20.min((1 << num_vars) - 1), rng, config);
        MultilinearBrakedownParams {
            num_vars,
            num_rows: (1 << num_vars) / brakedown.row_len(),
            brakedown,
        }
    }

    pub fn commit(
        pp: &Self::ProverParam,
        poly: &Self::Polynomial,
    ) -> Result<Self::Commitment, Error> {
        validate_input("commit", pp.num_vars(), [poly], None)?;

        let row_len = pp.brakedown.row_len();
        let codeword_len = pp.brakedown.codeword_len();
        let merkle_depth = codeword_len.next_power_of_two().ilog2() as usize;

        let mut rows = vec![F::zero(); pp.num_rows * codeword_len];
        let mut hashes = vec![Output::<Keccak256>::default(); (2 << merkle_depth) - 1];

        Self::encode_rows(pp, codeword_len, row_len, &mut rows, poly);
        Self::compute_column_hashes(&mut hashes, codeword_len, &rows);
        Self::merklize_column_hashes(merkle_depth, &mut hashes);

        let (intermediate_hashes, root) = {
            let mut intermediate_hashes = hashes;
            let root = intermediate_hashes.pop().unwrap();
            (intermediate_hashes, root)
        };

        Ok(MultilinearBrakedownCommitment {
            rows,
            intermediate_hashes,
            root,
        })
    }

    pub fn batch_commit<'a>(
        pp: &Self::ProverParam,
        polys: impl Iterable<Item = &'a DenseMultilinearExtension<N>>,
    ) -> Result<Vec<Self::Commitment>, Error> {
        polys.iter().map(|poly| Self::commit(pp, poly)).collect()
    }

    pub fn open(
        pp: &Self::ProverParam,
        poly: &Self::Polynomial,
        comm: &Self::Commitment,
        point: &Vec<F<N>>,
        eval: &F<N>,
        transcript: &mut PcsTranscript<N>,
    ) -> Result<Vec<Output<Keccak256>>, Error> {
        validate_input("open", pp.num_vars(), [poly], [point])?;

        let row_len = pp.brakedown.row_len();

        let codeword_len = pp.brakedown.codeword_len();

        Self::prove_proximity(
            pp.num_rows,
            row_len,
            transcript,
            pp.brakedown.num_proximity_testing(),
            point,
            eval,
            poly,
        )?;

        let merkle_depth = codeword_len.next_power_of_two().ilog2() as usize;
        let mut proof: Vec<Output<Keccak256>> = vec![];

        Self::open_merkle_tree(
            merkle_depth,
            &mut proof,
            pp.brakedown.num_column_opening(),
            transcript,
            eval,
            codeword_len,
            comm,
        )?;

        Ok(proof)
    }

    // TODO Apply 2022/1355 https://eprint.iacr.org/2022/1355.pdf#page=30
    pub fn batch_open<'a>(
        pp: &Self::ProverParam,
        polys: impl Iterable<Item = &'a DenseMultilinearExtension<N>>,
        comms: impl Iterable<Item = &'a MultilinearBrakedownCommitment<N>>,
        points: &[Vec<F<N>>],
        evals: &[F<N>],
        transcript: &mut PcsTranscript<N>,
    ) -> Result<Vec<Vec<Output<Keccak256>>>, Error> {
        //	use std::env;
        //	let key = "RAYON_NUM_THREADS";
        //	env::set_var(key, "8");

        let mut proofs = vec![];
        for (eval, poly, comm, point) in
            izip!(evals.iter(), polys.iter(), comms.iter(), points.iter())
        {
            proofs.push(Self::open(pp, poly, comm, point, eval, transcript)?);
        }
        Ok(proofs)
    }

    pub fn read_commitments(
        _: &Self::VerifierParam,
        num_polys: usize,
        transcript: &mut PcsTranscript<N>,
    ) -> Result<Vec<Self::Commitment>, Error> {
        transcript.read_commitments(num_polys).map(|roots| {
            roots
                .into_iter()
                .map(MultilinearBrakedownCommitment::from_root)
                .collect_vec()
        })
    }

    pub fn verify(
        vp: &Self::VerifierParam,
        comm: &Self::Commitment,
        point: &Vec<F<N>>,
        eval: &F<N>,
        transcript: &mut PcsTranscript<N>,
    ) -> Result<(), Error> {
        validate_input("verify", vp.num_vars(), [], [point])?;

        let row_len = vp.brakedown.row_len();
        let codeword_len = vp.brakedown.codeword_len();

        // Retrieve the row combinations from the transcript
        // Pair the combinations with the coefficients that generated them
        let mut combined_rows = Vec::with_capacity(vp.brakedown.num_proximity_testing() + 1);
        if vp.num_rows > 1 {
            let coeffs = transcript
                .fs_transcript
                .get_challenges(eval.config_ptr(), vp.num_rows);
            let mut combined_row = transcript.read_field_elements(row_len, eval.config_ptr())?;
            combined_row.resize(codeword_len, F::zero());
            vp.brakedown.encode(&mut combined_row);
            combined_rows.push((coeffs, combined_row));
        }

        let (t_0, t_1) = point_to_tensor(vp.num_rows, point, eval.config_ptr())?;
        combined_rows.push({
            let mut t_0_combined_row =
                transcript.read_field_elements(row_len, eval.config_ptr())?;
            t_0_combined_row.resize(codeword_len, F::zero());
            vp.brakedown.encode(&mut t_0_combined_row);
            (t_0, t_0_combined_row)
        });

        let depth = codeword_len.next_power_of_two().ilog2() as usize;

        // Ensure that the test combinations are valid codewords
        for _ in 0..vp.brakedown.num_column_opening() {
            let column = squeeze_challenge_idx(transcript, eval.config_ptr(), codeword_len);
            let items = transcript.read_field_elements(vp.num_rows, eval.config_ptr())?;
            let path = transcript.read_commitments(depth)?;

            // verify proximity
            for (coeff, encoded) in combined_rows.iter() {
                let item = if vp.num_rows > 1 {
                    inner_product(coeff, &items)
                } else {
                    items[0]
                };
                if item != encoded[column] {
                    return Err(Error::InvalidPcsOpen("Proximity failure".to_string()));
                }
            }

            // verify merkle tree opening
            let mut hasher = Keccak256::default();
            let mut output = {
                for item in items.iter() {
                    <Keccak256 as sha3::digest::Update>::update(
                        &mut hasher,
                        &item.value().to_bytes_be(),
                    );
                }

                hasher.clone().finalize()
            };
            for (idx, neighbor) in path.iter().enumerate() {
                if (column >> idx) & 1 == 0 {
                    <Keccak256 as sha3::digest::Update>::update(&mut hasher, &output);
                    <Keccak256 as sha3::digest::Update>::update(&mut hasher, neighbor);
                } else {
                    <Keccak256 as sha3::digest::Update>::update(&mut hasher, neighbor);
                    <Keccak256 as sha3::digest::Update>::update(&mut hasher, &output);
                }
                output = hasher.clone().finalize();
            }
            if &output != comm.root() {
                return Err(Error::InvalidPcsOpen(
                    "Invalid merkle tree opening".to_string(),
                ));
            }
        }

        // verify consistency
        let t_0_combined_row = combined_rows
            .last()
            .map(|(_, combined_row)| &combined_row[..row_len])
            .unwrap();
        if inner_product(t_0_combined_row, &t_1) != *eval {
            return Err(Error::InvalidPcsOpen("Consistency failure".to_string()));
        }

        Ok(())
    }

    pub fn batch_verify<'a>(
        vp: &Self::VerifierParam,
        comms: impl Iterable<Item = &'a MultilinearBrakedownCommitment<N>>,
        points: &[Vec<F<N>>],
        evals: &[F<N>],
        transcript: &mut PcsTranscript<N>,
    ) -> Result<(), Error> {
        for (i, (eval, comm)) in evals.iter().zip(comms.iter()).enumerate() {
            Self::verify(vp, comm, &points[i], eval, transcript)?;
        }
        Ok(())
    }

    fn prove_proximity(
        num_rows: usize,
        row_len: usize,
        transcript: &mut PcsTranscript<N>,
        num_proximity_testing: usize,
        point: &[F<N>],
        evaluation: &F<N>,
        poly: &Self::Polynomial,
    ) -> Result<(), Error> {
        let (t_0, _) = point_to_tensor(num_rows, point, evaluation.config_ptr()).unwrap();
        let t_0_combined_row = if num_rows > 1 {
            let mut combined_row = Vec::with_capacity(row_len);

            // perform the proximity test an arbitrary number of times
            for _ in 0..num_proximity_testing {
                let coeffs = transcript
                    .fs_transcript
                    .get_challenges(evaluation.config_ptr(), num_rows);
                combine_rows(&mut combined_row, &coeffs, &poly.evaluations, row_len);
                transcript.write_field_elements(&combined_row)?;
            }
            // Return the evalauation row combination
            combine_rows(&mut combined_row, &t_0, &poly.evaluations, row_len);
            Cow::<Vec<F<N>>>::Owned(combined_row)
        } else {
            // If there is only one row, we have no need to take linear combinations
            // We just return the evaluation row combination
            Cow::Borrowed(&poly.evaluations)
        };
        transcript.write_field_elements(&t_0_combined_row)
    }

    fn encode_rows(
        pp: &Self::ProverParam,
        codeword_len: usize,
        row_len: usize,
        rows: &mut [F<N>],
        poly: &Self::Polynomial,
    ) {
        let chunk_size = div_ceil(pp.num_rows, num_threads());
        parallelize_iter(
            rows.chunks_exact_mut(chunk_size * codeword_len)
                .zip(poly.evaluations.chunks_exact(chunk_size * row_len)),
            |(rows, evals)| {
                for (row, evals) in rows
                    .chunks_exact_mut(codeword_len)
                    .zip(evals.chunks_exact(row_len))
                {
                    row[..evals.len()].copy_from_slice(evals);
                    pp.brakedown.encode(row);
                }
            },
        );
    }

    fn compute_column_hashes(hashes: &mut [Output<Keccak256>], codeword_len: usize, rows: &[F<N>]) {
        parallelize(&mut hashes[..codeword_len], |(hashes, start)| {
            let mut hasher = Keccak256::new();
            for (hash, column) in hashes.iter_mut().zip(start..) {
                rows.iter()
                    .skip(column)
                    .step_by(codeword_len)
                    .for_each(|item| {
                        <Keccak256 as sha3::digest::Update>::update(
                            &mut hasher,
                            &item.value().to_bytes_be(),
                        )
                    });
                hasher.finalize_into_reset(hash);
            }
        });
    }

    fn merklize_column_hashes(depth: usize, hashes: &mut [Output<Keccak256>]) {
        let mut offset = 0;
        for width in (1..=depth).rev().map(|depth| 1 << depth) {
            let (input, output) = hashes[offset..].split_at_mut(width);
            //	    let num_threads = env::var("RAYON_NUM_THREADS").unwrap();
            let chunk_size = div_ceil(output.len(), num_threads());
            parallelize_iter(
                input
                    .chunks(2 * chunk_size)
                    .zip(output.chunks_mut(chunk_size)),
                |(input, output)| {
                    let mut hasher = Keccak256::new();

                    for (input, output) in input.chunks_exact(2).zip(output.iter_mut()) {
                        <Keccak256 as sha3::digest::Update>::update(&mut hasher, &input[0]);
                        <Keccak256 as sha3::digest::Update>::update(&mut hasher, &input[1]);
                        hasher.finalize_into_reset(output);
                    }
                },
            );
            offset += width;
        }
    }

    fn open_merkle_tree(
        merkle_depth: usize,
        proof: &mut Vec<Output<Keccak256>>,
        num_col_opening: usize,
        transcript: &mut PcsTranscript<N>,
        eval: &F<N>,
        codeword_len: usize,
        comm: &Self::Commitment,
    ) -> Result<(), Error> {
        for _ in 0..num_col_opening {
            let column = squeeze_challenge_idx(transcript, eval.config_ptr(), codeword_len);

            transcript.write_field_elements(
                &comm
                    .rows
                    .iter()
                    .copied()
                    .skip(column)
                    .step_by(codeword_len)
                    .collect::<Vec<_>>(),
            )?;

            let mut offset = 0;
            for (idx, width) in (1..=merkle_depth).rev().map(|depth| 1 << depth).enumerate() {
                let neighbor_idx = (column >> idx) ^ 1;
                transcript.write_commitment(&comm.intermediate_hashes[offset + neighbor_idx])?;
                proof.push(comm.intermediate_hashes[offset + neighbor_idx]);
                offset += width;
            }
        }
        Ok(())
    }
}

fn point_to_tensor<const N: usize>(
    num_rows: usize,
    point: &[F<N>],
    config: *const FieldConfig<N>,
) -> Result<(Vec<F<N>>, Vec<F<N>>), Error> {
    assert!(num_rows.is_power_of_two());
    let (hi, lo) = point.split_at(point.len() - num_rows.ilog2() as usize);
    // TODO: get rid of these unwraps.
    let t_0 = if !lo.is_empty() {
        build_eq_x_r(lo, config).unwrap()
    } else {
        DenseMultilinearExtension::<N>::zero()
    };

    let t_1 = if !hi.is_empty() {
        build_eq_x_r(hi, config).unwrap()
    } else {
        DenseMultilinearExtension::<N>::zero()
    };

    Ok((t_0.evaluations, t_1.evaluations))
}

fn squeeze_challenge_idx<const N: usize>(
    transcript: &mut PcsTranscript<N>,
    config: *const FieldConfig<N>,
    cap: usize,
) -> usize {
    let challenge = transcript.fs_transcript.get_challenge(config);
    let mut bytes = [0; size_of::<u32>()];
    bytes.copy_from_slice(&challenge.value().to_bytes_be()[..size_of::<u32>()]);
    u32::from_le_bytes(bytes) as usize % cap
}

// Define function that performs a row operation on the evaluation matrix
// [t_0]^T * M]
fn combine_rows<const N: usize>(
    combined_row: &mut [F<N>],
    coeffs: &[F<N>],
    evaluations: &[F<N>],
    row_len: usize,
) {
    parallelize(combined_row, |(combined_row, offset)| {
        combined_row
            .iter_mut()
            .zip(offset..)
            .for_each(|(combined, column)| {
                *combined = F::zero();
                coeffs
                    .iter()
                    .zip(evaluations.iter().skip(column).step_by(row_len))
                    .for_each(|(coeff, eval)| {
                        *combined += &(*coeff * eval);
                    });
            })
    });
}<|MERGE_RESOLUTION|>--- conflicted
+++ resolved
@@ -145,16 +145,11 @@
     pub type Commitment = MultilinearBrakedownCommitment<N>;
     pub type CommitmentChunk = Output<Keccak256>;
 
-<<<<<<< HEAD
-    pub fn setup(poly_size: usize, rng: impl RngCore) -> Self::Param {
-=======
     pub fn setup(
         poly_size: usize,
-        _: usize,
         rng: impl RngCore,
         config: *const FieldConfig<N>,
     ) -> Self::Param {
->>>>>>> c59cda5d
         assert!(poly_size.is_power_of_two());
         let num_vars = poly_size.ilog2() as usize;
         let brakedown =
