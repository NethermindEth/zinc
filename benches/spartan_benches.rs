--- conflicted
+++ resolved
@@ -15,15 +15,11 @@
     zip::code::ZipSpec1,
 };
 
-<<<<<<< HEAD
 fn benchmark_spartan_prover<const I: usize, const N: usize>(
     c: &mut Criterion,
-    config: &FieldConfig<N>,
+    config: ConfigRef<N>,
     prime: &str,
 ) {
-=======
-fn benchmark_spartan_prover<const N: usize>(c: &mut Criterion, config: ConfigRef<N>, prime: &str) {
->>>>>>> bc7e1e78
     let mut group = c.benchmark_group(format!("spartan_prover for {} prime", prime));
     let mut rng = ark_std::test_rng();
 
@@ -113,12 +109,8 @@
                             &verifier,
                             &spartan_proof,
                             &ccs_f,
-<<<<<<< HEAD
                             &mut verifier_transcript,
-                            config,
-=======
                             config.reference().expect("Field config cannot be none"),
->>>>>>> bc7e1e78
                         )
                         .expect("Proof verification failed"),
                     )
@@ -142,13 +134,8 @@
     );
     let config = ConfigRef::from(&config);
 
-<<<<<<< HEAD
-    benchmark_spartan_prover::<INT_LIMBS, FIELD_LIMBS>(c, &config, "256");
-    benchmark_spartan_verifier::<INT_LIMBS, FIELD_LIMBS>(c, &config, "256");
-=======
-    benchmark_spartan_prover::<4>(c, config, "256");
-    benchmark_spartan_verifier::<4>(c, config, "256");
->>>>>>> bc7e1e78
+    benchmark_spartan_prover::<INT_LIMBS, FIELD_LIMBS>(c, config, "256");
+    benchmark_spartan_verifier::<INT_LIMBS, FIELD_LIMBS>(c, config, "256");
 
     let stark_config = FieldConfig::new(
         BigInt::<FIELD_LIMBS>::from_str(
@@ -158,13 +145,8 @@
     );
     let stark_config = ConfigRef::from(&stark_config);
 
-<<<<<<< HEAD
-    benchmark_spartan_prover::<INT_LIMBS, FIELD_LIMBS>(c, &stark_config, "stark");
-    benchmark_spartan_verifier::<INT_LIMBS, FIELD_LIMBS>(c, &stark_config, "stark");
-=======
-    benchmark_spartan_prover::<4>(c, stark_config, "stark");
-    benchmark_spartan_verifier::<4>(c, stark_config, "stark");
->>>>>>> bc7e1e78
+    benchmark_spartan_prover::<INT_LIMBS, FIELD_LIMBS>(c, stark_config, "stark");
+    benchmark_spartan_verifier::<INT_LIMBS, FIELD_LIMBS>(c, stark_config, "stark");
 }
 
 criterion_group!(benches, run_benches);
