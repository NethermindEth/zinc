--- conflicted
+++ resolved
@@ -79,12 +79,7 @@
         points: &[Vec<F<N>>],
         transcript: &mut PcsTranscript<N>,
         field: *const FieldConfig<N>,
-<<<<<<< HEAD
     ) -> Result<(), ZipError> {
-        let mut proofs = vec![];
-=======
-    ) -> Result<(), Error> {
->>>>>>> 7c9945a4
         for (poly, comm, point) in izip!(polys.iter(), comms.iter(), points.iter()) {
             Self::open(pp, poly, comm, point, field, transcript)?;
         }
