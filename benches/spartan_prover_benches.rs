use std::str::FromStr;

use criterion::{
    criterion_group, criterion_main, AxisScale, BenchmarkId, Criterion, PlotConfiguration,
};
use zinc::{
<<<<<<< HEAD
    biginteger::BigInt, brakedown::code::BrakedownSpec1, ccs::test_utils::get_dummy_ccs_Z_from_z_length, field::conversion::FieldMap, field_config::FieldConfig, transcript::KeccakTranscript, zinc::{prover::SpartanProver, structs::ZincProver}
=======
    biginteger::BigInt,
    ccs::test_utils::get_dummy_ccs_from_z_length,
    field_config::FieldConfig,
    spartan::{prover::SpartanProver, structs::ZincProver},
    transcript::KeccakTranscript,
    zip::code::ZipSpec1,
>>>>>>> be424910
};

fn run_spartan_prover<const N: usize>(n: usize, config: &FieldConfig<N>) {
    let mut rng = ark_std::test_rng();

    let (_, ccs, statement, wit) = get_dummy_ccs_Z_from_z_length(n, &mut rng);
    let mut transcript = KeccakTranscript::new();
    let ccs_f = ccs.map_to_field(config);
    let wit_f = wit.map_to_field(config);
    let statement_f = statement.map_to_field(config);

    let prover = ZincProver {
<<<<<<< HEAD
        data: std::marker::PhantomData::<BrakedownSpec1>,
=======
        config,
        data: std::marker::PhantomData::<ZipSpec1>,
>>>>>>> be424910
    };
    let _proof = SpartanProver::<N>::prove(&prover, &statement_f, &wit_f, &mut transcript, &ccs_f, config);
}

fn bench_spartan_prover_1(group: &mut criterion::BenchmarkGroup<criterion::measurement::WallTime>) {
    let config =
        FieldConfig::new(BigInt::<3>::from_str("312829638388039969874974628075306023441").unwrap());

    group.bench_with_input(
        BenchmarkId::new("Spartan Prover", "Prime 1, wit len 2^10"),
        &config,
        |b, config| {
            b.iter(|| {
                run_spartan_prover::<3>(1 << 10, &config);
            });
        },
    );
    group.bench_with_input(
        BenchmarkId::new("Spartan Prover", "Prime 1, wit len 2^11"),
        &config,
        |b, config| {
            b.iter(|| {
                run_spartan_prover::<3>(1 << 11, &config);
            });
        },
    );
    group.bench_with_input(
        BenchmarkId::new("Spartan Prover", "Prime 1, wit len 2^12"),
        &config,
        |b, config| {
            b.iter(|| {
                run_spartan_prover::<3>(1 << 12, &config);
            });
        },
    );
    group.bench_with_input(
        BenchmarkId::new("Spartan Prover", "Prime 1, wit len 2^13"),
        &config,
        |b, config| {
            b.iter(|| {
                run_spartan_prover::<3>(1 << 13, config);
            });
        },
    );
    group.bench_with_input(
        BenchmarkId::new("Spartan Prover", "Prime 1, wit len 2^14"),
        &config,
        |b, config| {
            b.iter(|| {
                run_spartan_prover::<3>(1 << 14, config);
            });
        },
    );
    group.bench_with_input(
        BenchmarkId::new("Spartan Prover", "Prime 1, wit len 2^15"),
        &config,
        |b, config| {
            b.iter(|| {
                run_spartan_prover::<3>(1 << 15, config);
            });
        },
    );
    group.bench_with_input(
        BenchmarkId::new("Spartan Prover", "Prime 1, wit len 2^16"),
        &config,
        |b, config| {
            b.iter(|| {
                run_spartan_prover::<3>(1 << 16, config);
            });
        },
    );
}

pub fn bench_spartan_prover(
    group: &mut criterion::BenchmarkGroup<criterion::measurement::WallTime>,
) {
    bench_spartan_prover_1(group);
}

pub fn spartan_prover_benchmarks(c: &mut Criterion) {
    let plot_config = PlotConfiguration::default().summary_scale(AxisScale::Logarithmic);

    let mut group = c.benchmark_group("spartan_prover");
    group.plot_config(plot_config);

    bench_spartan_prover(&mut group);
    group.finish();
}

criterion_group!(spartan_prover_benches, spartan_prover_benchmarks);
criterion_main!(spartan_prover_benches);<|MERGE_RESOLUTION|>--- conflicted
+++ resolved
@@ -4,16 +4,13 @@
     criterion_group, criterion_main, AxisScale, BenchmarkId, Criterion, PlotConfiguration,
 };
 use zinc::{
-<<<<<<< HEAD
-    biginteger::BigInt, brakedown::code::BrakedownSpec1, ccs::test_utils::get_dummy_ccs_Z_from_z_length, field::conversion::FieldMap, field_config::FieldConfig, transcript::KeccakTranscript, zinc::{prover::SpartanProver, structs::ZincProver}
-=======
     biginteger::BigInt,
-    ccs::test_utils::get_dummy_ccs_from_z_length,
+    ccs::test_utils::get_dummy_ccs_Z_from_z_length,
+    field::conversion::FieldMap,
     field_config::FieldConfig,
     spartan::{prover::SpartanProver, structs::ZincProver},
     transcript::KeccakTranscript,
     zip::code::ZipSpec1,
->>>>>>> be424910
 };
 
 fn run_spartan_prover<const N: usize>(n: usize, config: &FieldConfig<N>) {
@@ -26,12 +23,7 @@
     let statement_f = statement.map_to_field(config);
 
     let prover = ZincProver {
-<<<<<<< HEAD
         data: std::marker::PhantomData::<BrakedownSpec1>,
-=======
-        config,
-        data: std::marker::PhantomData::<ZipSpec1>,
->>>>>>> be424910
     };
     let _proof = SpartanProver::<N>::prove(&prover, &statement_f, &wit_f, &mut transcript, &ccs_f, config);
 }
