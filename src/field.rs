#![allow(non_snake_case)]

use crate::field::conversion::FieldMap;
use ark_ff::UniformRand;
use crypto_bigint::Random;

use crate::{biginteger::BigInt, field_config::FieldConfig};

pub mod arithmetic;
pub mod comparison;
pub mod constant;
pub mod conversion;

#[derive(Copy, Clone)]
pub enum RandomField<'cfg, const N: usize> {
    Raw {
        value: BigInt<N>,
    },
    Initialized {
        config: ConfigRef<'cfg, N>,
        value: BigInt<N>,
    },
}

use crate::field_config::{ConfigRef, DebugFieldConfig};
use RandomField::*;

impl<'cfg, const N: usize> RandomField<'cfg, N> {
    pub type Cfg = ConfigRef<'cfg, N>;

    pub fn is_raw(&self) -> bool {
        matches!(self, Raw { .. })
    }

    pub fn is_initialized(&self) -> bool {
        matches!(self, Initialized { .. })
    }

    pub fn with_raw_value_or<F, A>(&self, f: F, default: A) -> A
    where
        F: Fn(&BigInt<N>) -> A,
    {
        match self {
            Raw { value } => f(value),
            _ => default,
        }
    }

    pub fn with_raw_value_mut_or<F, A>(&mut self, f: F, default: A) -> A
    where
        F: Fn(&mut BigInt<N>) -> A,
    {
        match self {
            Raw { value } => f(value),
            _ => default,
        }
    }

    pub fn with_init_value<'a, F, A>(&'a self, f: F) -> Option<A>
    where
        F: Fn(&'a FieldConfig<N>, &'a BigInt<N>) -> A,
    {
        match self {
            Initialized { config, value } => Some(f(
                config.reference().expect("Field config cannot be none"),
                value,
            )),
            _ => None,
        }
    }

    pub fn with_init_value_or<'a, F, A>(&'a self, f: F, default: A) -> A
    where
        F: Fn(&'a FieldConfig<N>, &'a BigInt<N>) -> A,
    {
        match self {
            Initialized { config, value } => f(
                config.reference().expect("Field config cannot be none"),
                value,
            ),
            _ => default,
        }
    }

    pub fn with_either<'a, R, I, A>(&'a self, raw_fn: R, init_fn: I) -> A
    where
        I: Fn(&'a FieldConfig<N>, &'a BigInt<N>) -> A,
        R: Fn(&'a BigInt<N>) -> A,
    {
        match self {
            Raw { value } => raw_fn(value),
            Initialized { config, value } => init_fn(
                config.reference().expect("Field config cannot be none"),
                value,
            ),
        }
    }

    pub fn with_either_mut<'a, R, I, A>(&'a mut self, raw_fn: R, init_fn: I) -> A
    where
        I: Fn(&'a FieldConfig<N>, &'a mut BigInt<N>) -> A,
        R: Fn(&'a mut BigInt<N>) -> A,
    {
        match self {
            Raw { value } => raw_fn(value),
            Initialized { config, value } => init_fn(
                config.reference().expect("Field config cannot be none"),
                value,
            ),
        }
    }

    pub fn with_either_owned<R, I, A>(self, raw_fn: R, init_fn: I) -> A
    where
        I: Fn(&FieldConfig<N>, BigInt<N>) -> A,
        R: Fn(BigInt<N>) -> A,
    {
        match self {
            Raw { value } => raw_fn(value),
            Initialized { config, value } => init_fn(
                config.reference().expect("Field config cannot be none"),
                value,
            ),
        }
    }

    #[inline(always)]
    pub fn value(&self) -> &BigInt<N> {
        match self {
            Raw { value } => value,
            Initialized { value, .. } => value,
        }
    }

    #[inline(always)]
    pub fn value_mut(&mut self) -> &mut BigInt<N> {
        match self {
            Raw { value } => value,
            Initialized { value, .. } => value,
        }
    }

    pub fn with_aligned_config_mut<F, G, A>(
        &mut self,
        rhs: &Self,
        with_config: F,
        without_config: G,
    ) -> A
    where
        F: Fn(&mut BigInt<N>, &BigInt<N>, &FieldConfig<N>) -> A,
        G: Fn(&mut BigInt<N>, &BigInt<N>) -> A,
    {
        match (self, rhs) {
            (Raw { value: value_self }, Raw { value: rhs }) => without_config(value_self, rhs),
            (
                Initialized {
                    value: value_self,
                    config,
                },
                Initialized {
                    value: value_rhs, ..
                },
            ) => with_config(
                value_self,
                value_rhs,
                config.reference().expect("Field config cannot be none"),
            ),
            (
                Initialized {
                    value: value_self,
                    config,
                },
                rhs @ Raw { .. },
            ) => {
                let rhs = (*rhs).set_config_owned(*config);
                with_config(
                    value_self,
                    rhs.value(),
                    config.reference().expect("Field config cannot be none"),
                )
            }
            (
                lhs @ Raw { .. },
                Initialized {
                    value: value_rhs,
                    config,
                },
            ) => {
                lhs.set_config(*config);

                with_config(
                    lhs.value_mut(),
                    value_rhs,
                    config.reference().expect("Field config cannot be none"),
                )
            }
        }
    }

    pub fn config_copied(&self) -> Option<FieldConfig<N>> {
        match self {
            Raw { .. } => None,
            Initialized { config, .. } => config.reference().copied(),
        }
    }

    pub fn rand_with_config<R: ark_std::rand::Rng + ?Sized>(
        rng: &mut R,
        config: Self::Cfg,
    ) -> Self {
        loop {
            let mut value = BigInt::rand(rng);
            let modulus = config
                .reference()
                .expect("Field config cannot be none")
                .modulus();
            let shave_bits = 64 * N - modulus.num_bits() as usize;
            // Mask away the unused bits at the beginning.
            assert!(shave_bits <= 64);
            let mask = if shave_bits == 64 {
                0
            } else {
                u64::MAX >> shave_bits
            };

            let val = value.last_mut();
            *val &= mask;

            if value < *modulus {
                return value.map_to_field(config);
            }
        }
    }

    pub fn zero_with_config(config: Self::Cfg) -> Self {
        Initialized {
            config,
            value: BigInt::zero(),
        }
    }

    pub fn set_config(&mut self, config: Self::Cfg) {
        self.with_raw_value_mut_or(
            |value| {
                // Ideally we should do something like:
                //
                // ```
                // let modulus: BigInt<N> = unsafe { (*config).modulus };
                // *value = *value % modulus;
                // ```
                //
                // but we don't have `mod` out of the box.
                // So let's hope we don't exceed the modulus.

                // TODO: prettify this

                *value = *Self::from_bigint(config, *value)
                    .expect("Should not end up with a None here.")
                    .value();
            },
            (),
        );

        let value = ark_std::mem::take(self.value_mut());

        *self = Initialized { config, value }
    }

    /// Config setter that can be used after a `RandomField::rand(...)` call.
    pub fn set_config_owned(mut self, config: Self::Cfg) -> Self {
        self.set_config(config);
        self
    }

    #[inline(always)]
    pub fn config_ptr(&self) -> Self::Cfg {
        match self {
            Raw { .. } => ConfigRef::NONE,
            Initialized { config, .. } => *config,
        }
    }

    pub fn new_unchecked(config: Self::Cfg, value: BigInt<N>) -> Self {
        Initialized { config, value }
    }

    /// Convert from `BigInteger` to `RandomField`
    ///
    /// If `BigInteger` is greater then field modulus return `None`
    pub fn from_bigint(config: Self::Cfg, value: BigInt<N>) -> Option<Self> {
        let config_ref = match config.reference() {
            Some(config) => config,
            None => return Some(Raw { value }),
        };

        if value >= *config_ref.modulus() {
            None
        } else {
            let mut r = value;

            config_ref.mul_assign(&mut r, config_ref.r2());

            Some(Self::new_unchecked(Self::Cfg::from(config_ref), r))
        }
    }

    pub fn from_i64(value: i64, config: Self::Cfg) -> Option<Self> {
        let config_ref = match config.reference() {
            Some(config) => config,
            None => {
                panic!("Cannot convert signed integer to prime field element without a modulus")
            }
        };

        if BigInt::from(value.unsigned_abs()) >= *config_ref.modulus() {
            None
        } else {
            let mut r = (value.unsigned_abs()).into();

            (*config_ref).mul_assign(&mut r, config_ref.r2());

            let mut elem = Self::new_unchecked(Self::Cfg::from(config_ref), r);
            if value.is_negative() {
                elem = -elem;
            }
            Some(elem)
        }
    }

    #[inline]
    pub fn into_bigint(self) -> BigInt<N> {
        self.with_either_owned(|value| value, Self::demontgomery)
    }

    #[inline]
    fn demontgomery(config: &FieldConfig<N>, value: BigInt<N>) -> BigInt<N> {
        value.demontgomery(config.modulus(), config.inv())
    }
}

impl<const N: usize> UniformRand for RandomField<'_, N> {
    fn rand<R: ark_std::rand::Rng + ?Sized>(rng: &mut R) -> Self {
        let value = BigInt::rand(rng);

        Self::Raw { value }
    }
}

impl<const N: usize> Random for RandomField<'_, N> {
    fn random(rng: &mut (impl ark_std::rand::RngCore + ?Sized)) -> Self {
        let value = BigInt::rand(rng);

        Self::Raw { value }
    }
}

impl<const N: usize> ark_std::fmt::Debug for RandomField<'_, N> {
    fn fmt(&self, f: &mut ark_std::fmt::Formatter<'_>) -> ark_std::fmt::Result {
        match self {
            Raw { value } => write!(f, "{}, no config", value),
            self_ => write!(
                f,
                "{} in Z_{}",
                self_.into_bigint(),
                self.config_ptr().reference().unwrap().modulus()
            ),
        }
    }
}

impl<const N: usize> ark_std::fmt::Display for RandomField<'_, N> {
    fn fmt(&self, f: &mut ark_std::fmt::Formatter<'_>) -> ark_std::fmt::Result {
        // TODO: we should go back from Montgomery here.
        match self {
            Raw { value } => {
                write!(f, "{}", value)
            }
            self_ @ Initialized { .. } => {
                write!(f, "{}", self_.into_bigint())
            }
        }
    }
}

impl<const N: usize> Default for RandomField<'_, N> {
    fn default() -> Self {
        Raw {
            value: BigInt::zero(),
        }
    }
}

unsafe impl<const N: usize> Send for RandomField<'_, N> {}
unsafe impl<const N: usize> Sync for RandomField<'_, N> {}

#[derive(Debug)]
pub enum DebugRandomField {
    Raw {
        value: num_bigint::BigInt,
    },

    Initialized {
        config: DebugFieldConfig,
        value: num_bigint::BigInt,
    },
}

impl<const N: usize> From<RandomField<'_, N>> for DebugRandomField {
    fn from(value: RandomField<'_, N>) -> Self {
        match value {
            Raw { value } => Self::Raw {
                value: value.into(),
            },
            Initialized { config, value } => Self::Initialized {
                config: (*config.reference().unwrap()).into(),
                value: value.into(),
            },
        }
    }
}

<<<<<<< HEAD
impl ark_std::fmt::Display for DebugRandomField {
=======
impl<const N: usize> ark_std::fmt::Display for DebugRandomField<N> {
>>>>>>> e2727069
    fn fmt(&self, f: &mut ark_std::fmt::Formatter<'_>) -> ark_std::fmt::Result {
        match self {
            Self::Raw { value } => {
                write!(f, "{}", value)
            }
            self_ @ Self::Initialized { .. } => {
                write!(f, "{}", self_)
            }
        }
    }
}

#[cfg(test)]
mod tests {
    use crate::{
        biginteger::BigInt,
        field::RandomField,
        field_config::{ConfigRef, FieldConfig},
    };
    use ark_std::str::FromStr;

    /// Helper macro to create a field config with a given modulus
    #[macro_export]
    macro_rules! create_field_config {
        ($N:expr, $modulus:expr) => {{
            let bigint = BigInt::<$N>::from_str(stringify!($modulus))
                .expect("Failed to parse modulus into BigInt");
            let cfg = FieldConfig::new(bigint);
            (cfg, ConfigRef::from(&cfg))
        }};

        ($modulus:expr) => {{
            let bigint = BigInt::<1>::from_str(&$modulus.to_string())
                .expect("Failed to parse modulus into BigInt");

            let cfg = FieldConfig::new(bigint);
            (cfg, ConfigRef::from(&cfg))
        }};
    }

    /// Helper macro to create a BigInt with a given modulus
    #[macro_export]
    macro_rules! create_bigint {
        ($N:expr, $value:expr) => {{
            BigInt::<$N>::from_str(stringify!($value)).unwrap()
        }};

        ($value:expr) => {{
            BigInt::<1>::from_str(stringify!($value)).unwrap()
        }};
    }

    /// Helper macro to create a RandomField with config and value.
    #[macro_export]
    macro_rules! create_random_field {
        ($config:expr, $value:expr) => {{
            use $crate::field::conversion::FieldMap;
            create_bigint!($value).map_to_field($config)
        }};
    }

    #[test]
    fn test_with_raw_value_or_for_raw_variant() {
        let raw_field: RandomField<'_, 1> = RandomField::Raw {
            value: create_bigint!(42),
        };

        assert_eq!(
            raw_field.with_raw_value_or(|v| *v, create_bigint!(99)),
            create_bigint!(42)
        );
    }

    #[test]
    fn test_with_raw_value_or_for_initialized_variant() {
        let config = FieldConfig::new(BigInt::from_str("23").unwrap());
        let config = ConfigRef::from(&config);
        let init_field: RandomField<'_, 1> = RandomField::Initialized {
            config,
            value: create_bigint!(10),
        };

        assert_eq!(
            init_field.with_raw_value_or(|v| *v, create_bigint!(99)),
            create_bigint!(99)
        );
    }
    #[test]
    fn test_with_init_value_or_initialized() {
        let config = FieldConfig::new(BigInt::from_str("23").unwrap());
        let config = ConfigRef::from(&config);
        let init_field: RandomField<'_, 1> = RandomField::Initialized {
            config,
            value: create_bigint!(10),
        };

        assert_eq!(
            init_field.with_init_value_or(|_, v| *v, create_bigint!(99)),
            create_bigint!(10)
        );
    }

    #[test]
    fn test_with_init_value_or_raw() {
        let raw_field: RandomField<'_, 1> = RandomField::Raw {
            value: create_bigint!(42),
        };

        assert_eq!(
            raw_field.with_init_value_or(|_, v| *v, create_bigint!(99)),
            create_bigint!(99)
        );
    }
}<|MERGE_RESOLUTION|>--- conflicted
+++ resolved
@@ -419,11 +419,7 @@
     }
 }
 
-<<<<<<< HEAD
 impl ark_std::fmt::Display for DebugRandomField {
-=======
-impl<const N: usize> ark_std::fmt::Display for DebugRandomField<N> {
->>>>>>> e2727069
     fn fmt(&self, f: &mut ark_std::fmt::Formatter<'_>) -> ark_std::fmt::Result {
         match self {
             Self::Raw { value } => {
