use crate::biginteger::BigInt;
use crate::field::RandomField;
use crate::field::RandomField::Raw;
use crate::field_config::ConfigRef;
use crate::primitives::{Abs, Unsigned};
use crate::traits::FromBytes;
use ark_std::cmp::Ordering;
use ark_std::mem::transmute_copy;
use ark_std::vec::Vec;
<<<<<<< HEAD
=======
use ark_std::Zero;
>>>>>>> ce70f2df
use crypto_bigint::{Int, NonZero, Uint};

impl<const N: usize> From<u128> for RandomField<'_, N> {
    fn from(value: u128) -> Self {
        let value = BigInt::from(value);

        Raw { value }
    }
}

macro_rules! impl_from_uint {
    ($type:ty) => {
        impl<const N: usize> From<$type> for RandomField<'_, N> {
            fn from(value: $type) -> Self {
                let value = BigInt::from(value);
                Raw { value }
            }
        }
    };
}

impl_from_uint!(u64);
impl_from_uint!(u32);
impl_from_uint!(u16);
impl_from_uint!(u8);

impl<const N: usize> From<bool> for RandomField<'_, N> {
    fn from(value: bool) -> Self {
        let value = BigInt::from(value as u8);
        Raw { value }
    }
}

impl<const N: usize> FromBytes for RandomField<'_, N> {
    fn from_bytes_le(bytes: &[u8]) -> Option<Self> {
        Some(Raw {
            value: BigInt::<N>::from_bytes_le(bytes)?,
        })
    }

    fn from_bytes_be(bytes: &[u8]) -> Option<Self> {
        Some(Raw {
            value: BigInt::<N>::from_bytes_be(bytes)?,
        })
    }
}

impl<'cfg, const N: usize> RandomField<'cfg, N> {
    pub fn from_bytes_le_with_config(config: ConfigRef<'cfg, N>, bytes: &[u8]) -> Option<Self> {
        let value = BigInt::<N>::from_bytes_le(bytes);

        Self::from_bigint(config, value?)
    }

    pub fn from_bytes_be_with_config(config: ConfigRef<'cfg, N>, bytes: &[u8]) -> Option<Self> {
        let value = BigInt::<N>::from_bytes_be(bytes);

        Self::from_bigint(config, value?)
    }
}

pub trait FieldMap<'cfg, const N: usize> {
    type Cfg: Copy;
    type Output;
    fn map_to_field(&self, config: Self::Cfg) -> Self::Output;
}

// Implementation of FieldMap for signed integers
impl<'cfg, const N: usize, T: Abs + Copy> FieldMap<'cfg, N> for T {
    type Cfg = ConfigRef<'cfg, N>;
    type Output = RandomField<'cfg, N>;
<<<<<<< HEAD

    fn map_to_field(&self, config: Self::Cfg) -> Self::Output {
        let config = match config.reference() {
            Some(config) => config,
            None => {
                panic!("Cannot convert integer to prime field element without a modulus")
            }
        };

        let modulus: [u64; N] = config.modulus.to_words();
        let abs_val = (*self).unsigned_abs();

        let limbs = <T as Abs>::Unsigned::limbs();
        // Calculate how many u64 limbs we need based on bits
        let val = abs_val.as_array::<N>();

        let mut r = match limbs.cmp(&N) {
            Ordering::Less => {
                let wider_value: [u64; N] = unsafe { transmute_copy(&val) };
                let mut wider = crypto_bigint::Uint::<N>::from_words(wider_value);
                let modu = crypto_bigint::Uint::<N>::from_words(modulus);
                wider %= crypto_bigint::NonZero::new(modu).unwrap();
                BigInt::from(wider.to_words())
            }
            Ordering::Equal => {
                let mut value_N = [0u64; N];
                value_N.copy_from_slice(&val);

                let mut value = crypto_bigint::Uint::<N>::from_words(value_N);
                let modu = crypto_bigint::Uint::<N>::from_words(modulus);
                value %= crypto_bigint::NonZero::new(modu).unwrap();
                BigInt::from(value.to_words())
            }
=======

    fn map_to_field(&self, config: Self::Cfg) -> Self::Output {
        let config = match config.reference() {
            Some(config) => config,
            None => {
                panic!("Cannot convert integer to prime field element without a modulus")
            }
        };

        let modulus: [u64; N] = config.modulus.0;
        let abs_val = (*self).unsigned_abs();

        let limbs = <T as Abs>::Unsigned::limbs();
        // Calculate how many u64 limbs we need based on bits
        let val = abs_val.as_array::<N>();

        let mut r = match limbs.cmp(&N) {
            Ordering::Less => {
                let wider_value: [u64; N] = unsafe { transmute_copy(&val) };
                let mut wider = crypto_bigint::Uint::<N>::from_words(wider_value);
                let modu = crypto_bigint::Uint::<N>::from_words(modulus);
                wider %= crypto_bigint::NonZero::new(modu).unwrap();
                BigInt(wider.to_words())
            }
            Ordering::Equal => {
                let mut value_N = [0u64; N];
                value_N.copy_from_slice(&val);

                let mut value = crypto_bigint::Uint::<N>::from_words(value_N);
                let modu = crypto_bigint::Uint::<N>::from_words(modulus);
                value %= crypto_bigint::NonZero::new(modu).unwrap();
                BigInt(value.to_words())
            }
>>>>>>> ce70f2df
            Ordering::Greater => {
                let mut wider_modulus = [0u64; 2];
                wider_modulus[..N].copy_from_slice(&modulus);
                let mut slice = [0u64; 2];
                slice[..N.min(limbs)].copy_from_slice(&val[..N.min(limbs)]);
                let mut value = crypto_bigint::Uint::<2>::from_words(slice);
                let modu = crypto_bigint::Uint::<2>::from_words(wider_modulus);

                value %= crypto_bigint::NonZero::new(modu).unwrap();
                let mut result = [0u64; N];
                result.copy_from_slice(&value.to_words()[..N]);

<<<<<<< HEAD
                BigInt::from(result)
=======
                BigInt(result)
>>>>>>> ce70f2df
            }
        };

        config.mul_assign(&mut r, &config.r2);
<<<<<<< HEAD

        let mut elem = RandomField::<N>::new_unchecked(ConfigRef::from(config), r);

        if self.is_negative() {
            elem = -elem; // Negate if the original value was negative
        }

        elem
    }
}
=======

        let mut elem = RandomField::<N>::new_unchecked(ConfigRef::from(config), r);

        if self.is_negative() {
            elem = -elem; // Negate if the original value was negative
        }

        elem
    }
}

// // Implementation of FieldMap for unsigned integers
// impl<'cfg, const N: usize, T: Unsigned + Copy> FieldMap<'cfg, N> for T
// {
//     type Cfg = ConfigRef<'cfg, N>;
//     type Output = RandomField<'cfg, N>;
//
//     fn map_to_field(&self, config: Self::Cfg) -> Self::Output {
//         let config = match config.reference() {
//             Some(config) => config,
//             None => panic!("Cannot convert unsigned integer to prime field element without a modulus"),
//         };
//
//         let modulus: [u64; N] = config.modulus.0;
//         let limbs = T::limbs();
//         let val = self.as_array::<N>();
//
//         let mut r = match limbs.cmp(&N) {
//             Ordering::Less => {
//                 let wider_value: [u64; N] = unsafe { core::mem::transmute_copy(&val) };
//                 let mut wider = crypto_bigint::Uint::<N>::from_words(wider_value);
//                 let modu = crypto_bigint::Uint::<N>::from_words(modulus);
//                 wider %= crypto_bigint::NonZero::new(modu).unwrap();
//                 BigInt(wider.to_words())
//             }
//             Ordering::Equal => {
//                 let mut value_N = [0u64; N];
//                 value_N.copy_from_slice(&val);
//                 let mut value = crypto_bigint::Uint::<N>::from_words(value_N);
//                 let modu = crypto_bigint::Uint::<N>::from_words(modulus);
//                 value %= crypto_bigint::NonZero::new(modu).unwrap();
//                 BigInt(value.to_words())
//             }
//             Ordering::Greater => {
//                 let mut wider_modulus = [0u64; 2];
//                 wider_modulus[..N].copy_from_slice(&modulus);
//                 let mut value = crypto_bigint::Uint::<2>::from_words(unsafe { core::mem::transmute_copy(&val) });
//                 let modu = crypto_bigint::Uint::<2>::from_words(wider_modulus);
//                 value %= crypto_bigint::NonZero::new(modu).unwrap();
//                 let mut result = [0u64; N];
//                 result.copy_from_slice(&value.to_words()[..N]);
//                 BigInt(result)
//             }
//         };
//
//         config.mul_assign(&mut r, &config.r2);
//         RandomField::<N>::new_unchecked(ConfigRef::from(config), r)
//     }
// }
>>>>>>> ce70f2df

// Implementation for bool
impl<'cfg, const N: usize> FieldMap<'cfg, N> for bool {
    type Cfg = ConfigRef<'cfg, N>;
    type Output = RandomField<'cfg, N>;

    fn map_to_field(&self, config: Self::Cfg) -> Self::Output {
        let config = match config.reference() {
            Some(config) => config,
            None => panic!("Cannot convert boolean to prime field element without a modulus"),
        };

        let mut r = BigInt::from(*self as u64);
        config.mul_assign(&mut r, &config.r2);
        RandomField::<N>::new_unchecked(ConfigRef::from(config), r)
    }
}

impl<'cfg, const N: usize> FieldMap<'cfg, N> for &bool {
    type Cfg = ConfigRef<'cfg, N>;
    type Output = RandomField<'cfg, N>;
    fn map_to_field(&self, config: Self::Cfg) -> Self::Output {
        (*self).map_to_field(config)
    }
}

// Implementation for Int<N>
impl<'cfg, const M: usize, const N: usize> FieldMap<'cfg, N> for Int<M> {
    type Cfg = ConfigRef<'cfg, N>;
    type Output = RandomField<'cfg, N>;

    fn map_to_field(&self, config: Self::Cfg) -> Self::Output {
        let local_type_bigint = BigInt::from(self);
        let res = local_type_bigint.map_to_field(config);
        if self < &Int::ZERO {
            return -res;
        }
        res
    }
}

impl<'cfg, const M: usize, const N: usize> FieldMap<'cfg, N> for &Int<M> {
    type Cfg = ConfigRef<'cfg, N>;
    type Output = RandomField<'cfg, N>;

    fn map_to_field(&self, config: Self::Cfg) -> Self::Output {
        (*self).map_to_field(config)
    }
}
// Implementation of FieldMap for BigInt<N>
impl<'cfg, const M: usize, const N: usize> FieldMap<'cfg, N> for BigInt<M> {
    type Cfg = ConfigRef<'cfg, N>;
    type Output = RandomField<'cfg, N>;

    fn map_to_field(&self, config: Self::Cfg) -> Self::Output {
        let config = match config.reference() {
            Some(config) => config,
            None => panic!("Cannot convert BigInt to prime field element without a modulus"),
        };

        let modulus: [u64; N] = config.modulus.to_words();

        let mut r: BigInt<N> = match M.cmp(&N) {
            ark_std::cmp::Ordering::Less => {
                let mut wider_value = [0u64; N];
                wider_value[..M].copy_from_slice(&self.to_words());
                let mut value = Uint::from_words(wider_value);
                let modu = Uint::<N>::from_words(modulus);
                if modu.is_zero() {
                    panic!("Cannot reduce modulo zero: field modulus is zero");
                }

                value %= NonZero::new(modu).unwrap();
                let mut result = [0u64; N];
                result.copy_from_slice(&value.to_words()[..N]);

                BigInt::from(result)
            }
            ark_std::cmp::Ordering::Equal => {
<<<<<<< HEAD
                let mut value = Uint::<M>::from_words(self.to_words());
=======
                let mut value = Uint::<M>::from_words(self.0);
>>>>>>> ce70f2df
                let mut wider_modulus = [0u64; M];
                wider_modulus[..N].copy_from_slice(&modulus);
                let modu = Uint::<M>::from_words(wider_modulus);
                if modu.is_zero() {
                    panic!("Cannot reduce modulo zero: field modulus is zero");
                }

                value %= NonZero::new(modu).unwrap();
                let mut result = [0u64; N];
                result.copy_from_slice(&value.to_words()[..N]);

                BigInt::from(result)
            }
            ark_std::cmp::Ordering::Greater => {
<<<<<<< HEAD
                let mut value = Uint::<M>::from_words(self.to_words());
=======
                let mut value = Uint::<M>::from_words(self.0);
>>>>>>> ce70f2df
                let mut wider_modulus = [0u64; M];
                wider_modulus[..N].copy_from_slice(&modulus);
                let modu = Uint::<M>::from_words(wider_modulus);
                if modu.is_zero() {
                    panic!("Cannot reduce modulo zero: field modulus is zero");
                }

                value %= NonZero::new(modu).unwrap();
                let mut result = [0u64; N];
                result.copy_from_slice(&value.to_words()[..N]);

                BigInt::from(result)
            }
        };

        // Apply Montgomery form transformation
        config.mul_assign(&mut r, &config.r2);
        RandomField::<N>::new_unchecked(ConfigRef::from(config), r)
    }
}

// Implementation of FieldMap for reference to BigInt<N>
impl<'cfg, const M: usize, const N: usize> FieldMap<'cfg, N> for &BigInt<M> {
    type Cfg = ConfigRef<'cfg, N>;
    type Output = RandomField<'cfg, N>;
    fn map_to_field(&self, config: Self::Cfg) -> Self::Output {
        (*self).map_to_field(config)
    }
}

// Implementation of FieldMap for Vec<T>

impl<'cfg, const N: usize, T: FieldMap<'cfg, N>> FieldMap<'cfg, N> for Vec<T> {
    type Cfg = T::Cfg;
    type Output = Vec<T::Output>;

    fn map_to_field(&self, config: Self::Cfg) -> Self::Output {
        self.iter().map(|x| x.map_to_field(config)).collect()
    }
}

impl<'cfg, const N: usize, T: FieldMap<'cfg, N>> FieldMap<'cfg, N> for &Vec<T> {
    type Cfg = T::Cfg;
    type Output = Vec<T::Output>;

    fn map_to_field(&self, config: Self::Cfg) -> Self::Output {
        self.iter().map(|x| x.map_to_field(config)).collect()
    }
}

impl<'cfg, const N: usize, T: FieldMap<'cfg, N>> FieldMap<'cfg, N> for &[T] {
    type Cfg = T::Cfg;
    type Output = Vec<T::Output>;

    fn map_to_field(&self, config: Self::Cfg) -> Self::Output {
        self.iter().map(|x| x.map_to_field(config)).collect()
    }
}

#[cfg(test)]
mod tests {
    use crate::field::conversion::FieldMap;
    use crate::field_config::{ConfigRef, FieldConfig};
    use crate::traits::FromBytes;
    use crate::{biginteger::BigInt, field::RandomField};
    use ark_std::format;
    use ark_std::str::FromStr;

    fn test_from<'cfg, T: Clone, const N: usize>(value: T, value_str: &str)
    where
        RandomField<'cfg, N>: From<T>,
    {
        let raw_element = RandomField::<'cfg, N>::from(value);
        assert_eq!(
            raw_element,
            RandomField::Raw {
                value: BigInt::from_str(value_str).unwrap()
            }
        )
    }

    #[test]
    fn converts_u128_to_random_field() {
        test_from::<u128, 2>(
            243043087159742188419721163456177516,
            "243043087159742188419721163456177516",
        );
    }

    #[test]
    #[should_panic(expected = "Integer is 128 bits but field is 64 bits")]
    fn panics_when_u128_does_not_fit_in_n1() {
        test_from::<u128, 1>(243043087159742188419721163456177516, "");
    }

    #[test]
    fn converts_u64_to_random_field() {
        test_from::<u64, 1>(23, "23");
    }

    #[test]
    fn converts_u32_to_random_field() {
        test_from::<u32, 1>(23, "23");
    }

    #[test]
    fn converts_u16_to_random_field() {
        test_from::<u16, 1>(23, "23");
    }

    #[test]
    fn converts_u8_to_random_field() {
        test_from::<u8, 1>(23, "23");
    }

    #[test]
    fn converts_false_to_zero() {
        test_from::<bool, 1>(false, "0");
    }

    #[test]
    fn converts_true_to_one() {
        test_from::<bool, 1>(true, "1");
    }

    #[test]
    fn converts_from_bytes_le_with_config_valid() {
        let config = FieldConfig::new(BigInt::from_str("23").unwrap());
        let config = ConfigRef::from(&config);

        let bytes = [0x05, 0, 0, 0, 0, 0, 0, 0];
        let expected = BigInt::from_str("5").unwrap();

        let result = RandomField::<1>::from_bytes_le_with_config(config, &bytes).unwrap();
        assert_eq!(result.into_bigint(), expected);
    }

    #[test]
    fn converts_from_bytes_be_with_config_valid() {
        let config = FieldConfig::new(
            BigInt::<32>::from_str(
                "3618502788666131213697322783095070105623107215331596699973092056135872020481",
            )
            .unwrap(),
        );
        let config_ptr = ConfigRef::from(&config);

        let bytes = [
            0x05, 0x00, 0x00, 0x00, 0x00, 0x00, 0x00, 0x00, 0x00, 0x00, 0x00, 0x00, 0x00, 0x00,
            0x00, 0x00, 0x00, 0x00, 0x00, 0x00, 0x00, 0x00, 0x00, 0x00, 0x00, 0x00, 0x00, 0x00,
            0x00, 0x00, 0x00, 0x00,
        ]; // Value: 5 (big-endian)
        let expected = BigInt::<32>::from_bytes_be(&bytes).unwrap();

        let result = RandomField::<32>::from_bytes_be_with_config(config_ptr, &bytes);
        assert_eq!(result.map(|x| x.into_bigint()), Some(expected));
    }

    #[test]
    fn converts_from_bytes_le_with_config_zero() {
        let config = FieldConfig::new(BigInt::from_str("23").unwrap());
        let config = ConfigRef::from(&config);

        let bytes = [0x00; 8]; // All zeros
        let expected = RandomField::Initialized {
            config,
            value: BigInt::<1>::zero(),
        };

        let result = RandomField::<1>::from_bytes_le_with_config(config, &bytes);
        assert_eq!(result, Some(expected));
    }

    #[test]
    fn converts_from_bytes_be_with_config_zero() {
        let config = FieldConfig::new(BigInt::from_str("23").unwrap());
        let config = ConfigRef::from(&config);

        let bytes = [0x00; 8]; // All zeros
        let expected = RandomField::Initialized {
            config,
            value: BigInt::<1>::zero(),
        };

        let result = RandomField::<1>::from_bytes_be_with_config(config, &bytes);
        assert_eq!(result, Some(expected));
    }

    #[test]
    fn converts_from_bytes_le_with_config_out_of_range() {
        let config = FieldConfig::new(BigInt::from_str("23").unwrap());
        let config = ConfigRef::from(&config);

        let bytes = [0x65, 0x00, 0x00, 0x00, 0x00, 0x00, 0x00, 0x00]; // Value: 101 (modulus is 23)
        let result = RandomField::<1>::from_bytes_le_with_config(config, &bytes);
        assert!(result.is_none());
    }

    #[test]
    fn converts_from_bytes_be_with_config_out_of_range() {
        let config = FieldConfig::new(BigInt::<32>::from_str("37129241769965749").unwrap());
        let config = ConfigRef::from(&config);

        let bytes = [0x65, 0x00, 0x00, 0x00, 0x00, 0x00, 0x00, 0x00]; // Value: 101
        let result = RandomField::<32>::from_bytes_be_with_config(config, &bytes);
        assert!(result.is_none());
    }

    #[test]
    fn converts_from_bytes_le_with_config_exact_modulus() {
        let config = FieldConfig::new(BigInt::from_str("23").unwrap());
        let config = ConfigRef::from(&config);

        let bytes = [0x17, 0x00, 0x00, 0x00, 0x00, 0x00, 0x00, 0x00]; // Value: 23 (modulus)
        let result = RandomField::<1>::from_bytes_le_with_config(config, &bytes);
        assert!(result.is_none()); // Must be strictly less than modulus
    }

    #[test]
    fn converts_from_bytes_be_with_config_exact_modulus() {
        let config = FieldConfig::new(BigInt::from_str("23").unwrap());
        let config = ConfigRef::from(&config);

        let bytes = [0x00, 0x00, 0x00, 0x00, 0x00, 0x00, 0x00, 0x17]; // Value: 23 (big-endian)
        let result = RandomField::<1>::from_bytes_be_with_config(config, &bytes);
        assert!(result.is_none());
    }

    #[test]
    fn converts_from_bytes_le_with_config_leading_zeros() {
        let config = FieldConfig::new(BigInt::from_str("23").unwrap());
        let config = ConfigRef::from(&config);

        let bytes = [0b0000_0001]; // Value: 1 with leading zeros
        let expected = BigInt::<1>::from_bytes_le(&bytes)
            .unwrap()
            .map_to_field(config);

        let result = RandomField::<1>::from_bytes_le_with_config(config, &bytes);
        assert_eq!(result, Some(expected));
    }

    #[test]
    fn converts_from_bytes_be_with_config_leading_zeros() {
        let config = FieldConfig::new(BigInt::from_str("23").unwrap());
        let config = ConfigRef::from(&config);

        let bytes = [0x01]; //1 with leading zeros (big-endian);

        let result = RandomField::<1>::from_bytes_be_with_config(config, &bytes).unwrap();
        assert_eq!(result.into_bigint(), BigInt::one());
    }

    macro_rules! test_signed_type_full_range {
        ($type:ty, $field:expr, $config:expr, $N:expr) => {{
            // Test full range for primitive types
            for x in <$type>::MIN..=<$type>::MAX {
                let result = x.map_to_field($config);
                let ref_result = (&x).map_to_field($config);
                let expected = if x < 0 {
                    BigInt::<$N>::from(($field as i64 + x as i64) as u64)
                } else {
                    BigInt::<$N>::from(x as u64)
                };
                assert_eq!(
                    result.into_bigint(),
                    expected,
                    "conversion failed for value: {}",
                    x
                );
                assert_eq!(
                    ref_result.into_bigint(),
                    expected,
                    "reference conversion failed for value: {}",
                    x
                );
            }
        }};
    }

    macro_rules! test_signed_type_edge_cases {
        ($type:ty, $field:expr, $config:expr, $N:expr) => {{
            // Test zero
            let zero = <$type>::from_str("0").unwrap();
            let zero_result = zero.map_to_field($config);
            assert_eq!(
                zero_result.into_bigint(),
                BigInt::<$N>::zero(),
                "Zero value should map to field zero"
            );

            // Test maximum value
            let max = <$type>::from_str(&format!("{}", <$type>::MAX)).unwrap();
            let max_result = max.map_to_field($config);
            assert!(
                max_result.into_bigint() < BigInt::<$N>::from($field),
                "Maximum value should be less than field modulus"
            );

            // Test minimum value
            let min = -<$type>::from_str(&format!("{}", <$type>::MAX)).unwrap();
            assert!(
                min.map_to_field($config).into_bigint() < BigInt::<$N>::from($field),
                "Minimum value should wrap to valid field element"
            );

            // Test positive boundary
            let pos = <$type>::from_str("5").unwrap();
            let pos_result = pos.map_to_field($config);
            assert_eq!(
                pos_result.into_bigint(),
                BigInt::<$N>::from(5u64),
                "Positive value should map directly to field"
            );

            // Test negative boundary
            let neg = <$type>::from_str("-5").unwrap();
            let neg_result = neg.map_to_field($config);
            assert_eq!(
                neg_result.into_bigint(),
                BigInt::<$N>::from(($field as i64 - 5) as u64),
                "Negative value should wrap around field modulus"
            );

            // Test reference conversions
            let ref_zero = (&zero).map_to_field($config);
            assert_eq!(
                ref_zero.into_bigint(),
                BigInt::<$N>::zero(),
                "Reference to zero should map to field zero"
            );

            let ref_max = (&max).map_to_field($config);
            assert!(
                ref_max.into_bigint() < BigInt::<$N>::from($field),
                "Reference to maximum value should be less than field modulus"
            );

            let ref_min = (&min).map_to_field($config);
            assert!(
                ref_min.into_bigint() < BigInt::<$N>::from($field),
                "Reference to minimum value should wrap to valid field element"
            );
        }};
    }

    #[test]
    fn test_signed_integers_field_map() {
        let field = 18446744069414584321_u64;
        let config = FieldConfig::new(BigInt::from_str("18446744069414584321").unwrap());
        let config: ConfigRef<1> = ConfigRef::from(&config);

        // Test primitive types with full range
        test_signed_type_full_range!(i8, field, config, 1);
        test_signed_type_full_range!(i16, field, config, 1);

        // Test larger primitive types with edge cases only
        test_signed_type_edge_cases!(i32, field, config, 1);
        test_signed_type_edge_cases!(i64, field, config, 1);
        test_signed_type_edge_cases!(i128, field, config, 1);
    }

    macro_rules! test_unsigned_type_full_range {
        ($type:ty, $field:expr, $config:expr, $N:expr) => {{
            // Test full range for small unsigned types
            for x in <$type>::MIN..=<$type>::MAX {
                let result = x.map_to_field($config);
                let ref_result = (&x).map_to_field($config);
                let expected = BigInt::<$N>::from(x as u64);
                assert_eq!(
                    result.into_bigint(),
                    expected,
                    "conversion failed for value: {}",
                    x
                );
                assert_eq!(
                    ref_result.into_bigint(),
                    expected,
                    "reference conversion failed for value: {}",
                    x
                );
            }
        }};
    }

    macro_rules! test_unsigned_type_edge_cases {
        ($type:ty, $field:expr, $config:expr, $N:expr) => {{
            // Test zero
            let zero = <$type>::MIN;
            let zero_result = zero.map_to_field($config);
            assert_eq!(
                zero_result.into_bigint(),
                BigInt::<$N>::zero(),
                "Zero value should map to field zero"
            );

            // Test maximum value
            let max = <$type>::MAX;
            let max_result = max.map_to_field($config);
            assert!(
                max_result.into_bigint() < BigInt::<$N>::from($field),
                "Maximum value should be less than field modulus"
            );

            // Test boundary value - using literal instead of From
            let boundary: $type = 5;
            let boundary_result = boundary.map_to_field($config);
            assert_eq!(
                boundary_result.into_bigint(),
                BigInt::<$N>::from(5u64),
                "Boundary value should map directly to field"
            );

            // Test reference conversions
            let ref_zero = (&zero).map_to_field($config);
            assert_eq!(
                ref_zero.into_bigint(),
                BigInt::<$N>::zero(),
                "Reference to zero should map to field zero"
            );

            let ref_max = (&max).map_to_field($config);
            assert!(
                ref_max.into_bigint() < BigInt::<$N>::from($field),
                "Reference to maximum value should be less than field modulus"
            );
        }};
    }

    #[test]
    fn test_unsigned_integers_field_map() {
        let field_1 = 18446744069414584321_u64;
        let config_1 = FieldConfig::new(BigInt::from_str("18446744069414584321").unwrap());
        let config = ConfigRef::from(&config_1);
        // Test small types with full range
        test_unsigned_type_full_range!(u8, field_1, config, 1);
        test_unsigned_type_full_range!(u16, field_1, config, 1);

        // Test larger types with edge cases only
        test_unsigned_type_edge_cases!(u32, field_1, config, 1);
        test_unsigned_type_edge_cases!(u64, field_1, config, 1);
        test_unsigned_type_edge_cases!(u128, field_1, config, 1);
    }

    #[test]
    #[should_panic(expected = "Cannot convert integer to prime field element without a modulus")]
    fn test_signed_field_map_null_config() {
        let i32_val: i32 = 5;
        i32_val.map_to_field(ConfigRef::<1>::NONE);
    }

    #[test]
    #[should_panic(expected = "Cannot convert integer to prime field element without a modulus")]
    fn test_unsigned_field_map_null_config() {
        let u32_val: u32 = 5;
        u32_val.map_to_field(ConfigRef::<1>::NONE);
    }
}

#[cfg(test)]
mod bigint_field_map_tests {
    use super::*;
    use crate::field_config::FieldConfig;
    use ark_std::str::FromStr;

    #[test]
    fn test_bigint_smaller_than_field() {
        // Using a 2-limb field config with 1-limb BigInt
        let modulus = BigInt::<2>::from_str("18446744069414584321").unwrap();
        let config = FieldConfig::new(modulus);
        let config_ptr = ConfigRef::from(&config);

        let small_bigint = BigInt::<1>::from(12345u64);
        let result = small_bigint.map_to_field(config_ptr);

        assert_eq!(
            result.into_bigint().first(),
            12345u64,
            "Small BigInt should be preserved in larger field"
        );
    }

    #[test]
    fn test_bigint_equal_size() {
        let modulus = BigInt::<2>::from_str("18446744069414584321").unwrap();
        let config = FieldConfig::new(modulus);
        let config_ptr = ConfigRef::from(&config);

        let value = BigInt::<2>::from_str("12345678901234567890").unwrap();
        let result = value.map_to_field(config_ptr);

        // The result should be the value modulo the field modulus
        let expected = BigInt::<2>::from_str("12345678901234567890").unwrap();
        assert_eq!(
            result.into_bigint(),
            expected,
            "Equal size BigInt should be correctly converted"
        );
    }

    #[test]
    fn test_bigint_larger_than_field() {
        // Using a 1-limb field config with 2-limb BigInt
        let modulus = BigInt::<1>::from_str("18446744069414584321").unwrap();
        let config = FieldConfig::new(modulus);
        let config_ptr = ConfigRef::from(&config);

        let large_value = BigInt::<2>::from_str("123456789012345678901").unwrap();
        let result = large_value.map_to_field(config_ptr);

        let expected = BigInt::<1>::from(12776324595858172975u64);
        assert_eq!(
            result.into_bigint(),
            expected,
            "Larger BigInt should be correctly reduced modulo field modulus"
        );
    }

    #[test]
    fn test_bigint_zero() {
        let modulus = BigInt::<2>::from_str("18446744069414584321").unwrap();
        let config = FieldConfig::new(modulus);
        let config_ptr = ConfigRef::from(&config);

        let zero = BigInt::<2>::zero();
        let result = zero.map_to_field(config_ptr);

        assert!(
            result.into_bigint().is_zero(),
            "Zero BigInt should map to zero field element"
        );
    }

    #[test]
    fn test_bigint_reference() {
        let modulus = BigInt::<2>::from_str("18446744069414584321").unwrap();
        let config = FieldConfig::new(modulus);
        let config_ptr = ConfigRef::from(&config);

        let value = BigInt::<2>::from_str("12345").unwrap();
        let result = value.map_to_field(config_ptr);
        let direct_result = value.map_to_field(config_ptr);

        assert_eq!(
            result.into_bigint(),
            direct_result.into_bigint(),
            "Reference implementation should match direct implementation"
        );
    }

    #[test]
    #[should_panic(expected = "Cannot convert BigInt to prime field element without a modulus")]
    fn test_null_config() {
        let value = BigInt::<2>::from(123u64);
        let _result: RandomField<2> = value.map_to_field(ConfigRef::NONE);
    }

    #[test]
    fn test_bigint_max_value() {
        let modulus = BigInt::<2>::from_str("18446744069414584321").unwrap();
        let config = FieldConfig::new(modulus);
        let config_ptr = ConfigRef::from(&config);

        // Create a BigInt with all bits set to 1
        let max_value = BigInt::from([u64::MAX, u64::MAX]);

        let result = max_value.map_to_field(config_ptr);

        assert!(
            result.into_bigint() < modulus,
            "Result should be properly reduced modulo field modulus"
        );
    }
}<|MERGE_RESOLUTION|>--- conflicted
+++ resolved
@@ -7,10 +7,7 @@
 use ark_std::cmp::Ordering;
 use ark_std::mem::transmute_copy;
 use ark_std::vec::Vec;
-<<<<<<< HEAD
-=======
 use ark_std::Zero;
->>>>>>> ce70f2df
 use crypto_bigint::{Int, NonZero, Uint};
 
 impl<const N: usize> From<u128> for RandomField<'_, N> {
@@ -82,7 +79,6 @@
 impl<'cfg, const N: usize, T: Abs + Copy> FieldMap<'cfg, N> for T {
     type Cfg = ConfigRef<'cfg, N>;
     type Output = RandomField<'cfg, N>;
-<<<<<<< HEAD
 
     fn map_to_field(&self, config: Self::Cfg) -> Self::Output {
         let config = match config.reference() {
@@ -116,41 +112,6 @@
                 value %= crypto_bigint::NonZero::new(modu).unwrap();
                 BigInt::from(value.to_words())
             }
-=======
-
-    fn map_to_field(&self, config: Self::Cfg) -> Self::Output {
-        let config = match config.reference() {
-            Some(config) => config,
-            None => {
-                panic!("Cannot convert integer to prime field element without a modulus")
-            }
-        };
-
-        let modulus: [u64; N] = config.modulus.0;
-        let abs_val = (*self).unsigned_abs();
-
-        let limbs = <T as Abs>::Unsigned::limbs();
-        // Calculate how many u64 limbs we need based on bits
-        let val = abs_val.as_array::<N>();
-
-        let mut r = match limbs.cmp(&N) {
-            Ordering::Less => {
-                let wider_value: [u64; N] = unsafe { transmute_copy(&val) };
-                let mut wider = crypto_bigint::Uint::<N>::from_words(wider_value);
-                let modu = crypto_bigint::Uint::<N>::from_words(modulus);
-                wider %= crypto_bigint::NonZero::new(modu).unwrap();
-                BigInt(wider.to_words())
-            }
-            Ordering::Equal => {
-                let mut value_N = [0u64; N];
-                value_N.copy_from_slice(&val);
-
-                let mut value = crypto_bigint::Uint::<N>::from_words(value_N);
-                let modu = crypto_bigint::Uint::<N>::from_words(modulus);
-                value %= crypto_bigint::NonZero::new(modu).unwrap();
-                BigInt(value.to_words())
-            }
->>>>>>> ce70f2df
             Ordering::Greater => {
                 let mut wider_modulus = [0u64; 2];
                 wider_modulus[..N].copy_from_slice(&modulus);
@@ -163,16 +124,11 @@
                 let mut result = [0u64; N];
                 result.copy_from_slice(&value.to_words()[..N]);
 
-<<<<<<< HEAD
                 BigInt::from(result)
-=======
-                BigInt(result)
->>>>>>> ce70f2df
             }
         };
 
         config.mul_assign(&mut r, &config.r2);
-<<<<<<< HEAD
 
         let mut elem = RandomField::<N>::new_unchecked(ConfigRef::from(config), r);
 
@@ -183,67 +139,6 @@
         elem
     }
 }
-=======
-
-        let mut elem = RandomField::<N>::new_unchecked(ConfigRef::from(config), r);
-
-        if self.is_negative() {
-            elem = -elem; // Negate if the original value was negative
-        }
-
-        elem
-    }
-}
-
-// // Implementation of FieldMap for unsigned integers
-// impl<'cfg, const N: usize, T: Unsigned + Copy> FieldMap<'cfg, N> for T
-// {
-//     type Cfg = ConfigRef<'cfg, N>;
-//     type Output = RandomField<'cfg, N>;
-//
-//     fn map_to_field(&self, config: Self::Cfg) -> Self::Output {
-//         let config = match config.reference() {
-//             Some(config) => config,
-//             None => panic!("Cannot convert unsigned integer to prime field element without a modulus"),
-//         };
-//
-//         let modulus: [u64; N] = config.modulus.0;
-//         let limbs = T::limbs();
-//         let val = self.as_array::<N>();
-//
-//         let mut r = match limbs.cmp(&N) {
-//             Ordering::Less => {
-//                 let wider_value: [u64; N] = unsafe { core::mem::transmute_copy(&val) };
-//                 let mut wider = crypto_bigint::Uint::<N>::from_words(wider_value);
-//                 let modu = crypto_bigint::Uint::<N>::from_words(modulus);
-//                 wider %= crypto_bigint::NonZero::new(modu).unwrap();
-//                 BigInt(wider.to_words())
-//             }
-//             Ordering::Equal => {
-//                 let mut value_N = [0u64; N];
-//                 value_N.copy_from_slice(&val);
-//                 let mut value = crypto_bigint::Uint::<N>::from_words(value_N);
-//                 let modu = crypto_bigint::Uint::<N>::from_words(modulus);
-//                 value %= crypto_bigint::NonZero::new(modu).unwrap();
-//                 BigInt(value.to_words())
-//             }
-//             Ordering::Greater => {
-//                 let mut wider_modulus = [0u64; 2];
-//                 wider_modulus[..N].copy_from_slice(&modulus);
-//                 let mut value = crypto_bigint::Uint::<2>::from_words(unsafe { core::mem::transmute_copy(&val) });
-//                 let modu = crypto_bigint::Uint::<2>::from_words(wider_modulus);
-//                 value %= crypto_bigint::NonZero::new(modu).unwrap();
-//                 let mut result = [0u64; N];
-//                 result.copy_from_slice(&value.to_words()[..N]);
-//                 BigInt(result)
-//             }
-//         };
-//
-//         config.mul_assign(&mut r, &config.r2);
-//         RandomField::<N>::new_unchecked(ConfigRef::from(config), r)
-//     }
-// }
->>>>>>> ce70f2df
 
 // Implementation for bool
 impl<'cfg, const N: usize> FieldMap<'cfg, N> for bool {
@@ -323,11 +218,7 @@
                 BigInt::from(result)
             }
             ark_std::cmp::Ordering::Equal => {
-<<<<<<< HEAD
                 let mut value = Uint::<M>::from_words(self.to_words());
-=======
-                let mut value = Uint::<M>::from_words(self.0);
->>>>>>> ce70f2df
                 let mut wider_modulus = [0u64; M];
                 wider_modulus[..N].copy_from_slice(&modulus);
                 let modu = Uint::<M>::from_words(wider_modulus);
@@ -342,11 +233,7 @@
                 BigInt::from(result)
             }
             ark_std::cmp::Ordering::Greater => {
-<<<<<<< HEAD
                 let mut value = Uint::<M>::from_words(self.to_words());
-=======
-                let mut value = Uint::<M>::from_words(self.0);
->>>>>>> ce70f2df
                 let mut wider_modulus = [0u64; M];
                 wider_modulus[..N].copy_from_slice(&modulus);
                 let modu = Uint::<M>::from_words(wider_modulus);
