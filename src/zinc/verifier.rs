--- conflicted
+++ resolved
@@ -45,7 +45,7 @@
             SpartanVerifier::<N>::verify(self, &proof.spartan_proof, transcript, &ccs_F)
                 .map_err(ZincError::SpartanError)?;
 
-        self.verify_pcs_proof(&statement_f, &proof, &rx_ry, e_y, gamma, &ccs_F)?;
+        self.verify_pcs_proof(&statement_f, &proof, &rx_ry, e_y, gamma, &ccs_F, transcript)?;
 
         LookupVerifier::<N>::verify(self, proof.lookup_proof).map_err(ZincError::LookupError)?;
 
@@ -83,11 +83,7 @@
         proof: &SpartanProof<N>,
         transcript: &mut KeccakTranscript,
         ccs: &CCS_F<N>,
-<<<<<<< HEAD
     ) -> Result<(Vec<RandomField<N>>, RandomField<N>, RandomField<N>), SpartanError<N>> {
-=======
-    ) -> Result<(), SpartanError<N>> {
->>>>>>> f5dc2e59
         // Step 1: Generate the beta challenges.
         let beta_s = transcript.squeeze_beta_challenges(ccs.s, unsafe { *ccs.config.as_ptr() });
 
@@ -108,46 +104,8 @@
             ccs,
             second_sumcheck_claimed_sum,
         )?;
-<<<<<<< HEAD
 
         Ok(([r_x, r_y].concat(), e_y, gamma))
-=======
-        let param = MultilinearZip::<N, S, KeccakTranscript>::setup(ccs.m, transcript);
-        let mut pcs_transcript = PcsTranscript::from_proof(&proof.pcs_proof);
-        MultilinearZip::<N, S, KeccakTranscript>::verify_f(
-            &param,
-            &proof.z_comm,
-            &r_y,
-            &proof.v,
-            &mut pcs_transcript,
-            unsafe { *ccs.config.as_ptr() },
-        )?;
-
-        let mut rx_ry = r_y;
-        rx_ry.extend_from_slice(&r_x);
-
-        let V_x: Result<Vec<RandomField<N>>, MleEvaluationError> = cm_i
-            .constraints
-            .iter()
-            .map(|M| -> Result<RandomField<N>, MleEvaluationError> {
-                let mle =
-                    DenseMultilinearExtension::from_matrix(M, unsafe { *ccs.config.as_ptr() });
-                mle.evaluate(&rx_ry, unsafe { *ccs.config.as_ptr() }).ok_or(
-                    MleEvaluationError::IncorrectLength(rx_ry.len(), mle.num_vars),
-                )
-            })
-            .collect();
-
-        let V_x = V_x?;
-        let V_x_gamma = Self::lin_comb_V_s(&gamma, &V_x) * proof.v;
-        if V_x_gamma != e_y {
-            return Err(SpartanError::VerificationError(
-                "linear combination of powers of gamma and V_x != e_y".to_string(),
-            ));
-        }
-
-        Ok(())
->>>>>>> f5dc2e59
     }
 }
 
@@ -254,13 +212,13 @@
         e_y: RandomField<N>,
         gamma: RandomField<N>,
         ccs: &CCS_F<N>,
+        transcript: &mut KeccakTranscript,
     ) -> Result<(), SpartanError<N>> {
-        let rng = ark_std::test_rng();
-        let param = MultilinearZip::<N, S>::setup(ccs.m, rng);
+        let param = MultilinearZip::<N, S, _>::setup(ccs.m, transcript);
         let mut pcs_transcript = PcsTranscript::from_proof(&proof.pcs_proof);
         let r_y = &rx_ry[ccs.s..];
-        
-        MultilinearZip::<N, S>::verify_f(
+
+        MultilinearZip::<N, S, KeccakTranscript>::verify_f(
             &param,
             &proof.z_comm,
             r_y,
