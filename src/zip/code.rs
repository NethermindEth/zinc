#![allow(non_snake_case)]
use crate::field_config::ConfigRef;
use ark_ff::Zero;
use crypto_bigint::Int;

use crate::field::conversion::FieldMap;
use crate::field::RandomField as F;
use crate::zip::utils::expand;

use ark_std::fmt::Debug;

use itertools::Itertools;
use std::collections::BTreeSet;
use std::iter;

use super::pcs::structs::ZipTranscript;
const INVERSE_RATE: usize = 2;
pub trait LinearCodes<const N: usize, const M: usize>: Sync + Send {
    fn row_len(&self) -> usize;

    fn codeword_len(&self) -> usize;

    fn num_column_opening(&self) -> usize;

    fn num_proximity_testing(&self) -> usize;

    fn encode(&self, input: &[Int<N>]) -> Vec<Int<M>>;
}

#[derive(Clone, Debug)]
pub struct Zip<const N: usize, const L: usize> {
    row_len: usize,
    codeword_len: usize,
    num_column_opening: usize,
    num_proximity_testing: usize,
    a: SparseMatrixZ<L>,
    b: SparseMatrixZ<L>,
}

impl<const I: usize, const L: usize> Zip<I, L> {
    pub fn proof_size<S: ZipSpec>(n_0: usize, c: usize, r: usize) -> usize {
        let log2_q = I;
        let num_ldt = S::num_proximity_testing(log2_q, c, n_0);
        (1 + num_ldt) * c + S::num_column_opening() * r
    }

    pub fn new_multilinear<S: ZipSpec, T: ZipTranscript<L>>(
        num_vars: usize,
        n_0: usize,
        transcript: &mut T,
    ) -> Self {
        assert!(1 << num_vars > n_0);

        let log2_q = I;

        let row_len = ((1 << num_vars) as u64).isqrt().next_power_of_two() as usize;

        let codeword_len = S::codeword_len(row_len);

        let num_column_opening = S::num_column_opening();
        let num_proximity_testing = S::num_proximity_testing(log2_q, row_len, n_0);

        let (a, b) = S::matrices(codeword_len / 2, row_len, row_len / 2, transcript);
        Self {
            row_len,
            codeword_len,
            num_column_opening,
            num_proximity_testing,
            a,
            b,
        }
    }

<<<<<<< HEAD
    pub fn encode_f<const N: usize>(
        &self,
        row: &[F<N>],
        field: *const FieldConfig<N>,
    ) -> Vec<F<N>> {
=======
    pub fn encode_f<'cfg>(&self, row: &[F<'cfg, N>], field: ConfigRef<'cfg, N>) -> Vec<F<'cfg, N>> {
>>>>>>> bc7e1e78
        let mut code = Vec::with_capacity(self.codeword_len);
        let a_f = SparseMatrixF::new(&self.a, field);
        let b_f = SparseMatrixF::new(&self.b, field);
        code.extend(SparseMatrixF::mat_vec_mul(&a_f, row));
        code.extend(SparseMatrixF::mat_vec_mul(&b_f, row));

        code
    }

    pub(crate) fn encode_wide<const M: usize>(&self, row: &[Int<M>]) -> Vec<Int<M>> {
        let mut code = Vec::with_capacity(self.codeword_len);
        code.extend(SparseMatrixZ::mat_vec_mul(&self.a, row));
        code.extend(SparseMatrixZ::mat_vec_mul(&self.b, row));

        code
    }
}

impl<const N: usize, const M: usize, const L: usize> LinearCodes<N, M> for Zip<N, L> {
    fn row_len(&self) -> usize {
        self.row_len
    }

    fn codeword_len(&self) -> usize {
        self.codeword_len
    }

    fn num_column_opening(&self) -> usize {
        self.num_column_opening
    }

    fn num_proximity_testing(&self) -> usize {
        self.num_proximity_testing
    }

    fn encode(&self, row: &[Int<N>]) -> Vec<Int<M>> {
        let mut code = Vec::with_capacity(self.codeword_len);
        code.extend(SparseMatrixZ::mat_vec_mul(&self.a, row));
        code.extend(SparseMatrixZ::mat_vec_mul(&self.b, row));

        code
    }
}

pub trait ZipSpec: Debug {
    fn num_column_opening() -> usize {
        1000
    }

    fn num_proximity_testing(_log2_q: usize, _n: usize, _n_0: usize) -> usize {
        1
    }

    fn codeword_len(n: usize) -> usize {
        n * INVERSE_RATE
    }

    fn matrices<const L: usize, T: ZipTranscript<L>>(
        rows: usize,
        cols: usize,
        density: usize,
        transcript: &mut T,
    ) -> (SparseMatrixZ<L>, SparseMatrixZ<L>) {
        let dim = SparseMatrixDimension::new(rows, cols, density);
        (
            SparseMatrixZ::new(dim, transcript),
            SparseMatrixZ::new(dim, transcript),
        )
    }
}

macro_rules! impl_spec_128 {
    ($(($name:ident,)),*) => {
        $(
            #[derive(Debug)]
            pub struct $name;
            impl ZipSpec for $name {

            }
        )*
    };
}

// Figure 2 in [GLSTW21](https://eprint.iacr.org/2021/1043.pdf).
impl_spec_128!((ZipSpec1,));

#[derive(Clone, Copy, Debug)]
pub struct SparseMatrixDimension {
    n: usize, // number of rows
    m: usize, // number of columns
    d: usize, // number of non-zero elements per row
}

impl std::fmt::Display for SparseMatrixDimension {
    fn fmt(&self, f: &mut std::fmt::Formatter<'_>) -> std::fmt::Result {
        write!(
            f,
            "{}x{} matrix with {} non-zero elements per row",
            self.n, self.m, self.d
        )
    }
}

impl SparseMatrixDimension {
    fn new(n: usize, m: usize, d: usize) -> Self {
        Self { n, m, d }
    }
}

#[derive(Clone, Debug)]
pub struct SparseMatrixZ<const L: usize> {
    dimension: SparseMatrixDimension,
    cells: Vec<(usize, Int<L>)>,
}

impl<const L: usize> SparseMatrixZ<L> {
    fn new<T: ZipTranscript<L>>(dimension: SparseMatrixDimension, transcript: &mut T) -> Self {
        let cells = iter::repeat_with(|| {
            let mut columns = BTreeSet::<usize>::new();
            transcript.sample_unique_columns(0..dimension.m, &mut columns, dimension.d);
            columns
                .into_iter()
                .map(|column| (column, transcript.get_encoding_element()))
                .collect_vec()
        })
        .take(dimension.n)
        .flatten()
        .collect();
        Self { dimension, cells }
    }

    fn rows(&self) -> impl Iterator<Item = &[(usize, Int<L>)]> {
        self.cells.chunks(self.dimension.d)
    }

    fn mat_vec_mul<const N: usize, const M: usize>(&self, vector: &[Int<N>]) -> Vec<Int<M>> {
        assert_eq!(
            self.dimension.m,
            vector.len(),
            "Vector length must match matrix column dimension"
        );

        let mut result = vec![Int::from(0); self.dimension.n];

        self.rows().enumerate().for_each(|(row_idx, cells)| {
            let mut sum = Int::<M>::zero();
            for (column, coeff) in cells.iter() {
                sum += expand::<L, M>(coeff) * expand::<N, M>(&vector[*column]);
            }
            result[row_idx] = sum;
        });

        result
    }
}

#[derive(Clone, Debug)]
pub struct SparseMatrixF<'cfg, const N: usize> {
    dimension: SparseMatrixDimension,
    cells: Vec<(usize, F<'cfg, N>)>,
}

impl<'cfg, const N: usize> SparseMatrixF<'cfg, N> {
    fn new<const L: usize>(sparse_matrix: &SparseMatrixZ<L>, config: ConfigRef<'cfg, N>) -> Self {
        let cells_f: Vec<(usize, F<'cfg, N>)> = sparse_matrix
            .cells
            .iter()
            .map(|(col_index, val)| (*col_index, val.map_to_field(config)))
            .collect();
        Self {
            dimension: sparse_matrix.dimension,
            cells: cells_f,
        }
    }

    fn rows(&self) -> impl Iterator<Item = &[(usize, F<'cfg, N>)]> {
        self.cells.chunks(self.dimension.d)
    }

    fn mat_vec_mul(&self, vector: &[F<'cfg, N>]) -> Vec<F<'cfg, N>> {
        assert_eq!(
            self.dimension.m,
            vector.len(),
            "Vector length must match matrix column dimension"
        );

        let mut result = vec![F::zero(); self.dimension.n];

        self.rows().enumerate().for_each(|(row_idx, cells)| {
            let mut sum = F::zero();
            for (column, coeff) in cells.iter() {
                sum += &(*coeff * vector[*column]);
            }
            result[row_idx] = sum;
        });

        result
    }
}

pub fn steps(start: i64) -> impl Iterator<Item = i64> {
    steps_by(start, 1i64)
}

pub fn steps_by(start: i64, step: i64) -> impl Iterator<Item = i64> {
    iter::successors(Some(start), move |state| Some(step + *state))
}<|MERGE_RESOLUTION|>--- conflicted
+++ resolved
@@ -71,15 +71,11 @@
         }
     }
 
-<<<<<<< HEAD
-    pub fn encode_f<const N: usize>(
+    pub fn encode_f<'cfg, const N: usize>(
         &self,
-        row: &[F<N>],
-        field: *const FieldConfig<N>,
-    ) -> Vec<F<N>> {
-=======
-    pub fn encode_f<'cfg>(&self, row: &[F<'cfg, N>], field: ConfigRef<'cfg, N>) -> Vec<F<'cfg, N>> {
->>>>>>> bc7e1e78
+        row: &[F<'cfg, N>],
+        field: ConfigRef<'cfg, N>,
+    ) -> Vec<F<'cfg, N>> {
         let mut code = Vec::with_capacity(self.codeword_len);
         let a_f = SparseMatrixF::new(&self.a, field);
         let b_f = SparseMatrixF::new(&self.b, field);
