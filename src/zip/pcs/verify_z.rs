use ark_std::iterable::Iterable;

use crypto_bigint::Int;

use sha3::{digest::Output, Keccak256};

use crate::{
    field::{conversion::FieldMap, RandomField as F},
    field_config::FieldConfig,
    zip::{
        code::{LinearCodes, Zip, ZipSpec},
        pcs_transcript::PcsTranscript,
        utils::{expand, inner_product},
        Error,
    },
};

use super::{
    structs::{MultilinearZip, MultilinearZipCommitment, ZipTranscript},
    utils::{point_to_tensor, validate_input, ColumnOpening},
};

impl<const N: usize, const L: usize, const K: usize, const M: usize, S, T>
    MultilinearZip<N, L, K, M, S, T>
where
    S: ZipSpec,
    T: ZipTranscript<L>,
{
    pub fn verify(
        vp: &Self::VerifierParam,
        comm: &Self::Commitment,
        point: &[F<N>],
        eval: F<N>,
        transcript: &mut PcsTranscript<N>,
        field: &FieldConfig<N>,
    ) -> Result<(), Error> {
        validate_input::<N>("verify", vp.num_vars(), [], [point])?;

        let columns_opened = Self::verify_testing(vp, comm.roots(), transcript, field)?;

        Self::verify_evaluation_z(vp, point, eval, &columns_opened, transcript, field)?;

        Ok(())
    }

    pub fn batch_verify_z<'a>(
        vp: &Self::VerifierParam,
        comms: impl Iterable<Item = &'a MultilinearZipCommitment<N>>,
        points: &[Vec<F<N>>],
        evals: &[F<N>],
        transcript: &mut PcsTranscript<N>,
        field: &FieldConfig<N>,
    ) -> Result<(), Error> {
        for (i, (eval, comm)) in evals.iter().zip(comms.iter()).enumerate() {
            Self::verify(vp, comm, &points[i], *eval, transcript, field)?;
        }
        Ok(())
    }

    pub(super) fn verify_testing(
        vp: &Self::VerifierParam,
        roots: &[Output<Keccak256>],
        transcript: &mut PcsTranscript<N>,
        field: *const FieldConfig<N>,
    ) -> Result<Vec<(usize, Vec<Int<K>>)>, Error> {
        // Gather the coeffs and encoded combined rows per proximity test
        let mut encoded_combined_rows = Vec::with_capacity(
            <Zip<N, L> as LinearCodes<N, L>>::num_proximity_testing(vp.zip()),
        );
        if vp.num_rows() > 1 {
            for _ in 0..<Zip<N, L> as LinearCodes<N, L>>::num_proximity_testing(vp.zip()) {
                let coeffs = transcript
                    .fs_transcript
                    .get_integer_challenges::<N>(vp.num_rows());

                let combined_row: Vec<Int<M>> = transcript
                    .read_integers(<Zip<N, L> as LinearCodes<N, L>>::row_len(vp.zip()))?;

                let encoded_combined_row: Vec<Int<M>> = vp.zip().encode_wide(&combined_row);
                encoded_combined_rows.push((coeffs, encoded_combined_row));
            }
        }

        let mut columns_opened: Vec<(usize, Vec<Int<K>>)> = Vec::with_capacity(
            <Zip<N, L> as LinearCodes<N, L>>::num_column_opening(vp.zip()),
        );
        for _ in 0..<Zip<N, L> as LinearCodes<N, L>>::num_column_opening(vp.zip()) {
            let column_idx = transcript.squeeze_challenge_idx(
                field,
                <Zip<N, L> as LinearCodes<N, L>>::codeword_len(vp.zip()),
            );
            let column_values = transcript.read_integers(vp.num_rows())?;

            for (coeffs, encoded_combined_row) in encoded_combined_rows.iter() {
                Self::verify_column_testing(
                    coeffs,
                    encoded_combined_row,
                    &column_values,
                    column_idx,
                    vp.num_rows(),
                )?;
            }

            let _ = ColumnOpening::verify_column(roots, &column_values, column_idx, transcript);
            // TODO: Verify column opening is taking a long time.
            columns_opened.push((column_idx, column_values));
        }
        Ok(columns_opened)
    }

    pub(super) fn verify_column_testing(
        coeffs: &[Int<N>],
        encoded_combined_row: &[Int<M>],
        column_entries: &[Int<K>],
        column: usize,
        num_rows: usize,
    ) -> Result<(), Error> {
        let column_entries_comb = if num_rows > 1 {
            let coeffs: Vec<_> = coeffs.iter().map(expand::<N, M>).collect();
            let column_entries: Vec<_> = column_entries.iter().map(expand::<K, M>).collect();
            inner_product(coeffs.iter(), column_entries.iter())
        } else {
            expand::<K, M>(&column_entries[0])
        };

        if column_entries_comb != encoded_combined_row[column] {
            return Err(Error::InvalidPcsOpen("Proximity failure".to_string()));
        }
        Ok(())
    }

    fn verify_evaluation_z(
        vp: &Self::VerifierParam,
        point: &[F<N>],
        eval: F<N>,
        columns_opened: &[(usize, Vec<Int<K>>)],
        transcript: &mut PcsTranscript<N>,
        field: &FieldConfig<N>,
    ) -> Result<(), Error> {
        let q_0_combined_row = transcript
            .read_field_elements(<Zip<N, L> as LinearCodes<N, L>>::row_len(vp.zip()), field)?;
<<<<<<< HEAD
=======
        println!("read q_0 combined row: {:?}", q_0_combined_row);
>>>>>>> e1380152
        let encoded_combined_row = vp.zip().encode_f(&q_0_combined_row, field);

        let (q_0, q_1) = point_to_tensor(vp.num_rows(), point, field)?;

        if inner_product(&q_0_combined_row, &q_1) != eval {
            println!("{:?} != {:?}", inner_product(&q_0_combined_row, &q_1), eval);
            return Err(Error::InvalidPcsOpen(
                "Evaluation consistency failure".to_string(),
            ));
        }
<<<<<<< HEAD
=======
        println!("encoded combined row: {:?}", encoded_combined_row);
>>>>>>> e1380152
        for (column_idx, column_values) in columns_opened.iter() {
            Self::verify_proximity_q_0(
                &q_0,
                &encoded_combined_row,
                column_values,
                *column_idx,
                vp.num_rows(),
                field,
            )?;
        }

        Ok(())
    }

    fn verify_proximity_q_0(
        q_0: &Vec<F<N>>,
        encoded_q_0_combined_row: &[F<N>],
        column_entries: &[Int<K>],
        column: usize,
        num_rows: usize,
        field: &FieldConfig<N>,
    ) -> Result<(), Error> {
        println!("Verify proximity q_0\n\n");

        println!("{:?}", column);
        let column_entries_comb = if num_rows > 1 {
            let column_entries = column_entries.map_to_field(field);
            inner_product(q_0, &column_entries)
            // TODO: this inner product is taking a long time.
        } else {
            column_entries.first().unwrap().map_to_field(field)
        };
<<<<<<< HEAD
=======
        println!("{:?}", column_entries_comb);
        println!("{:?}", encoded_q_0_combined_row[column]);
>>>>>>> e1380152
        if column_entries_comb != encoded_q_0_combined_row[column] {
            return Err(Error::InvalidPcsOpen("Proximity failure".to_string()));
        }

        Ok(())
    }
}<|MERGE_RESOLUTION|>--- conflicted
+++ resolved
@@ -139,10 +139,6 @@
     ) -> Result<(), Error> {
         let q_0_combined_row = transcript
             .read_field_elements(<Zip<N, L> as LinearCodes<N, L>>::row_len(vp.zip()), field)?;
-<<<<<<< HEAD
-=======
-        println!("read q_0 combined row: {:?}", q_0_combined_row);
->>>>>>> e1380152
         let encoded_combined_row = vp.zip().encode_f(&q_0_combined_row, field);
 
         let (q_0, q_1) = point_to_tensor(vp.num_rows(), point, field)?;
@@ -153,10 +149,6 @@
                 "Evaluation consistency failure".to_string(),
             ));
         }
-<<<<<<< HEAD
-=======
-        println!("encoded combined row: {:?}", encoded_combined_row);
->>>>>>> e1380152
         for (column_idx, column_values) in columns_opened.iter() {
             Self::verify_proximity_q_0(
                 &q_0,
@@ -189,11 +181,6 @@
         } else {
             column_entries.first().unwrap().map_to_field(field)
         };
-<<<<<<< HEAD
-=======
-        println!("{:?}", column_entries_comb);
-        println!("{:?}", encoded_q_0_combined_row[column]);
->>>>>>> e1380152
         if column_entries_comb != encoded_q_0_combined_row[column] {
             return Err(Error::InvalidPcsOpen("Proximity failure".to_string()));
         }
