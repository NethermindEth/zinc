use ark_std::iterable::Iterable;

use crypto_bigint::Int;

use sha3::{digest::Output, Keccak256};

use crate::{
    field::{conversion::FieldMap, RandomField as F},
    field_config::FieldConfig,
    zip::{
        code::{LinearCodes, Zip, ZipSpec},
        pcs_transcript::PcsTranscript,
        utils::{expand, inner_product},
        ZipError,
    },
};

use super::{
    structs::{MultilinearZip, MultilinearZipCommitment, ZipTranscript},
    utils::{point_to_tensor, validate_input, ColumnOpening},
};

impl<const N: usize, const L: usize, const K: usize, const M: usize, S, T>
    MultilinearZip<N, L, K, M, S, T>
where
    S: ZipSpec,
    T: ZipTranscript<L>,
{
    /// Verify a PCS opening
    pub fn verify(
        vp: &Self::Param,
        comm: &Self::Commitment,
        point: &[F<N>],
        eval: F<N>,
        transcript: &mut PcsTranscript<N>,
<<<<<<< HEAD
        field: *const FieldConfig<N>,
    ) -> Result<(), ZipError> {
=======
        field: &FieldConfig<N>,
    ) -> Result<(), Error> {
>>>>>>> 7c9945a4
        validate_input::<N>("verify", vp.num_vars(), [], [point])?;

        let columns_opened = Self::verify_testing(vp, comm.roots(), transcript, field)?;

        Self::verify_evaluation_z(vp, point, eval, &columns_opened, transcript, field)?;

        Ok(())
    }
    /// Verify a multiple PCS openings
    pub fn batch_verify_z<'a>(
        vp: &Self::Param,
        comms: impl Iterable<Item = &'a MultilinearZipCommitment<N>>,
        points: &[Vec<F<N>>],
        evals: &[F<N>],
        transcript: &mut PcsTranscript<N>,
<<<<<<< HEAD
        field: *const FieldConfig<N>,
    ) -> Result<(), ZipError> {
=======
        field: &FieldConfig<N>,
    ) -> Result<(), Error> {
>>>>>>> 7c9945a4
        for (i, (eval, comm)) in evals.iter().zip(comms.iter()).enumerate() {
            Self::verify(vp, comm, &points[i], *eval, transcript, field)?;
        }
        Ok(())
    }

    pub(super) fn verify_testing(
        vp: &Self::Param,
        roots: &[Output<Keccak256>],
        transcript: &mut PcsTranscript<N>,
        field: *const FieldConfig<N>,
    ) -> Result<Vec<(usize, Vec<Int<K>>)>, ZipError> {
        // Gather the coeffs and encoded combined rows per proximity test
        let mut encoded_combined_rows = Vec::with_capacity(
            <Zip<N, L> as LinearCodes<N, L>>::num_proximity_testing(vp.zip()),
        );
        if vp.num_rows() > 1 {
            for _ in 0..<Zip<N, L> as LinearCodes<N, L>>::num_proximity_testing(vp.zip()) {
                let coeffs = transcript
                    .fs_transcript
                    .get_integer_challenges::<N>(vp.num_rows());

                let combined_row: Vec<Int<M>> = transcript
                    .read_integers(<Zip<N, L> as LinearCodes<N, L>>::row_len(vp.zip()))?;

                let encoded_combined_row: Vec<Int<M>> = vp.zip().encode_wide(&combined_row);
                encoded_combined_rows.push((coeffs, encoded_combined_row));
            }
        }

        let mut columns_opened: Vec<(usize, Vec<Int<K>>)> = Vec::with_capacity(
            <Zip<N, L> as LinearCodes<N, L>>::num_column_opening(vp.zip()),
        );
        for _ in 0..<Zip<N, L> as LinearCodes<N, L>>::num_column_opening(vp.zip()) {
            let column_idx = transcript.squeeze_challenge_idx(
                field,
                <Zip<N, L> as LinearCodes<N, L>>::codeword_len(vp.zip()),
            );
            let column_values = transcript.read_integers(vp.num_rows())?;

            for (coeffs, encoded_combined_row) in encoded_combined_rows.iter() {
                Self::verify_column_testing(
                    coeffs,
                    encoded_combined_row,
                    &column_values,
                    column_idx,
                    vp.num_rows(),
                )?;
            }

            let _ = ColumnOpening::verify_column(roots, &column_values, column_idx, transcript);
            // TODO: Verify column opening is taking a long time.
            columns_opened.push((column_idx, column_values));
        }
        Ok(columns_opened)
    }

    pub(super) fn verify_column_testing(
        coeffs: &[Int<N>],
        encoded_combined_row: &[Int<M>],
        column_entries: &[Int<K>],
        column: usize,
        num_rows: usize,
    ) -> Result<(), ZipError> {
        let column_entries_comb = if num_rows > 1 {
            let coeffs: Vec<_> = coeffs.iter().map(expand::<N, M>).collect();
            let column_entries: Vec<_> = column_entries.iter().map(expand::<K, M>).collect();
            inner_product(coeffs.iter(), column_entries.iter())
        } else {
            expand::<K, M>(&column_entries[0])
        };

        if column_entries_comb != encoded_combined_row[column] {
            return Err(ZipError::InvalidPcsOpen("Proximity failure".to_string()));
        }
        Ok(())
    }

    fn verify_evaluation_z(
        vp: &Self::Param,
        point: &[F<N>],
        eval: F<N>,
        columns_opened: &[(usize, Vec<Int<K>>)],
        transcript: &mut PcsTranscript<N>,
<<<<<<< HEAD
        field: *const FieldConfig<N>,
    ) -> Result<(), ZipError> {
=======
        field: &FieldConfig<N>,
    ) -> Result<(), Error> {
>>>>>>> 7c9945a4
        let q_0_combined_row = transcript
            .read_field_elements(<Zip<N, L> as LinearCodes<N, L>>::row_len(vp.zip()), field)?;
        let encoded_combined_row = vp.zip().encode_f(&q_0_combined_row, field);

        let (q_0, q_1) = point_to_tensor(vp.num_rows(), point, field)?;

        if inner_product(&q_0_combined_row, &q_1) != eval {
<<<<<<< HEAD
            println!("{:?} != {:?}", inner_product(&q_0_combined_row, &q_1), eval);
            return Err(ZipError::InvalidPcsOpen(
=======
            return Err(Error::InvalidPcsOpen(
>>>>>>> 7c9945a4
                "Evaluation consistency failure".to_string(),
            ));
        }
        for (column_idx, column_values) in columns_opened.iter() {
            Self::verify_proximity_q_0(
                &q_0,
                &encoded_combined_row,
                column_values,
                *column_idx,
                vp.num_rows(),
                field,
            )?;
        }

        Ok(())
    }

    fn verify_proximity_q_0(
        q_0: &Vec<F<N>>,
        encoded_q_0_combined_row: &[F<N>],
        column_entries: &[Int<K>],
        column: usize,
        num_rows: usize,
<<<<<<< HEAD
        field: *const FieldConfig<N>,
    ) -> Result<(), ZipError> {
        println!("Verify proximity q_0\n\n");

        println!("{:?}", column);
=======
        field: &FieldConfig<N>,
    ) -> Result<(), Error> {
>>>>>>> 7c9945a4
        let column_entries_comb = if num_rows > 1 {
            let column_entries = column_entries.map_to_field(field);
            inner_product(q_0, &column_entries)
            // TODO: this inner product is taking a long time.
        } else {
            column_entries.first().unwrap().map_to_field(field)
        };
        if column_entries_comb != encoded_q_0_combined_row[column] {
            return Err(ZipError::InvalidPcsOpen("Proximity failure".to_string()));
        }

        Ok(())
    }
}<|MERGE_RESOLUTION|>--- conflicted
+++ resolved
@@ -33,13 +33,8 @@
         point: &[F<N>],
         eval: F<N>,
         transcript: &mut PcsTranscript<N>,
-<<<<<<< HEAD
-        field: *const FieldConfig<N>,
+        field: &FieldConfig<N>,
     ) -> Result<(), ZipError> {
-=======
-        field: &FieldConfig<N>,
-    ) -> Result<(), Error> {
->>>>>>> 7c9945a4
         validate_input::<N>("verify", vp.num_vars(), [], [point])?;
 
         let columns_opened = Self::verify_testing(vp, comm.roots(), transcript, field)?;
@@ -55,13 +50,8 @@
         points: &[Vec<F<N>>],
         evals: &[F<N>],
         transcript: &mut PcsTranscript<N>,
-<<<<<<< HEAD
-        field: *const FieldConfig<N>,
+        field: &FieldConfig<N>,
     ) -> Result<(), ZipError> {
-=======
-        field: &FieldConfig<N>,
-    ) -> Result<(), Error> {
->>>>>>> 7c9945a4
         for (i, (eval, comm)) in evals.iter().zip(comms.iter()).enumerate() {
             Self::verify(vp, comm, &points[i], *eval, transcript, field)?;
         }
@@ -146,13 +136,8 @@
         eval: F<N>,
         columns_opened: &[(usize, Vec<Int<K>>)],
         transcript: &mut PcsTranscript<N>,
-<<<<<<< HEAD
-        field: *const FieldConfig<N>,
+        field: &FieldConfig<N>,
     ) -> Result<(), ZipError> {
-=======
-        field: &FieldConfig<N>,
-    ) -> Result<(), Error> {
->>>>>>> 7c9945a4
         let q_0_combined_row = transcript
             .read_field_elements(<Zip<N, L> as LinearCodes<N, L>>::row_len(vp.zip()), field)?;
         let encoded_combined_row = vp.zip().encode_f(&q_0_combined_row, field);
@@ -160,12 +145,7 @@
         let (q_0, q_1) = point_to_tensor(vp.num_rows(), point, field)?;
 
         if inner_product(&q_0_combined_row, &q_1) != eval {
-<<<<<<< HEAD
-            println!("{:?} != {:?}", inner_product(&q_0_combined_row, &q_1), eval);
             return Err(ZipError::InvalidPcsOpen(
-=======
-            return Err(Error::InvalidPcsOpen(
->>>>>>> 7c9945a4
                 "Evaluation consistency failure".to_string(),
             ));
         }
@@ -189,16 +169,8 @@
         column_entries: &[Int<K>],
         column: usize,
         num_rows: usize,
-<<<<<<< HEAD
-        field: *const FieldConfig<N>,
+        field: &FieldConfig<N>,
     ) -> Result<(), ZipError> {
-        println!("Verify proximity q_0\n\n");
-
-        println!("{:?}", column);
-=======
-        field: &FieldConfig<N>,
-    ) -> Result<(), Error> {
->>>>>>> 7c9945a4
         let column_entries_comb = if num_rows > 1 {
             let column_entries = column_entries.map_to_field(field);
             inner_product(q_0, &column_entries)
