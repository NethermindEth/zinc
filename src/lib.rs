--- conflicted
+++ resolved
@@ -1,19 +1,2 @@
-<<<<<<< HEAD
-mod mont_config;
-pub fn add(left: u64, right: u64) -> u64 {
-    left + right
-}
-
-#[cfg(test)]
-mod tests {
-    use super::*;
-
-    #[test]
-    fn it_works() {
-        let result = add(2, 2);
-        assert_eq!(result, 4);
-    }
-}
-=======
 pub mod field;
->>>>>>> d92cd1f0
+mod mont_config;