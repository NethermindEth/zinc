--- conflicted
+++ resolved
@@ -1,11 +1,3 @@
-<<<<<<< HEAD
-use ark_std::cmp::Ordering;
-use ark_std::mem::transmute_copy;
-use ark_std::vec::Vec;
-use crypto_bigint::{Int, NonZero, Uint};
-
-=======
->>>>>>> e23ddb71
 use crate::biginteger::BigInt;
 use crate::field::RandomField;
 use crate::field::RandomField::Raw;
@@ -96,11 +88,7 @@
             }
         };
 
-<<<<<<< HEAD
         let modulus: [u64; N] = config.modulus().to_words();
-=======
-        let modulus: [u64; N] = config.modulus.to_words();
->>>>>>> e23ddb71
         let abs_val = (*self).unsigned_abs();
 
         let limbs = <T as Abs>::Unsigned::limbs();
@@ -140,7 +128,6 @@
             }
         };
 
-<<<<<<< HEAD
         config.mul_assign(&mut r, config.r2());
 
         let mut elem = RandomField::<N>::new_unchecked(ConfigRef::from(config), r);
@@ -149,16 +136,6 @@
             elem = -elem; // Negate if the original value was negative
         }
 
-=======
-        config.mul_assign(&mut r, &config.r2);
-
-        let mut elem = RandomField::<N>::new_unchecked(ConfigRef::from(config), r);
-
-        if self.is_negative() {
-            elem = -elem; // Negate if the original value was negative
-        }
-
->>>>>>> e23ddb71
         elem
     }
 }
@@ -222,11 +199,7 @@
             None => panic!("Cannot convert BigInt to prime field element without a modulus"),
         };
 
-<<<<<<< HEAD
         let modulus: [u64; N] = config.modulus().to_words();
-=======
-        let modulus: [u64; N] = config.modulus.to_words();
->>>>>>> e23ddb71
 
         let mut r: BigInt<N> = match M.cmp(&N) {
             ark_std::cmp::Ordering::Less => {
