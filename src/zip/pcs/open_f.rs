#![allow(non_snake_case)]

use std::borrow::Cow;

use ark_std::iterable::Iterable;
use i256::I256;
use itertools::izip;
use sha3::{digest::Output, Keccak256};

use crate::{
<<<<<<< HEAD
    field::{conversion::FieldMap, RandomField},
=======
    field::{conversion::FieldMap, RandomField as F},
>>>>>>> ce945b08
    field_config::FieldConfig,
    poly_z::mle::DenseMultilinearExtension,
    zip::{
        code::{LinearCodes, ZipSpec},
        pcs_transcript::PcsTranscript,
        utils::combine_rows,
        Error,
    },
};

use super::{
    structs::{MultilinearZip, MultilinearZipData, ZipTranscript},
    utils::point_to_tensor_f,
};

impl<const N: usize, S, T> MultilinearZip<N, S, T>
where
    S: ZipSpec,
    T: ZipTranscript,
{
    pub fn open_f(
        pp: &Self::ProverParam,
        poly: &Self::Polynomial,
<<<<<<< HEAD
        comm: &Self::Commitment,
        point: &[RandomField<N>],
=======

        comm: &Self::Data,
        point: &[F<N>],

>>>>>>> ce945b08
        field: *const FieldConfig<N>,
        transcript: &mut PcsTranscript<N>,
    ) -> Result<Vec<Output<Keccak256>>, Error> {
        // validate_input("open", pp.num_vars(), [poly], [point])?;

        let row_len = pp.zip().row_len();

        let codeword_len = pp.zip().codeword_len();
        Self::prove_test(
            pp.num_rows(),
            row_len,
            pp.zip().num_proximity_testing(),
            poly,
            transcript,
        )?;
        Self::prove_evaluation_f(pp.num_rows(), row_len, transcript, point, poly, field)?;

        let merkle_depth = codeword_len.next_power_of_two().ilog2() as usize;
        let mut proof: Vec<Output<Keccak256>> = vec![];

        Self::open_merkle_tree(
            merkle_depth,
            &mut proof,
            pp.zip().num_column_opening(),
            transcript,
            codeword_len,
            comm,
            field,
        )?;

        Ok(proof)
    }

    // TODO Apply 2022/1355 https://eprint.iacr.org/2022/1355.pdf#page=30
    pub fn batch_open_f<'a>(
        pp: &Self::ProverParam,
        polys: impl Iterable<Item = &'a DenseMultilinearExtension>,
<<<<<<< HEAD
        comms: impl Iterable<Item = &'a MultilinearZipCommitment<N>>,
        points: &[Vec<RandomField<N>>],
=======

        comms: impl Iterable<Item = &'a MultilinearZipData<N>>,
        points: &[Vec<F<N>>],

>>>>>>> ce945b08
        transcript: &mut PcsTranscript<N>,
        field: *const FieldConfig<N>,
    ) -> Result<Vec<Vec<Output<Keccak256>>>, Error> {
        //	use std::env;
        //	let key = "RAYON_NUM_THREADS";
        //	env::set_var(key, "8");

        let mut proofs = vec![];
        for (poly, comm, point) in izip!(polys.iter(), comms.iter(), points.iter()) {
            proofs.push(Self::open_f(pp, poly, comm, point, field, transcript)?);
        }
        Ok(proofs)
    }

    pub(super) fn prove_test(
        num_rows: usize,
        row_len: usize,
        num_proximity_testing: usize,
        poly: &Self::Polynomial,
        transcript: &mut PcsTranscript<N>,
    ) -> Result<(), Error> {
        if num_rows > 1 {
            // If we can take linear combinations
            // perform the proximity test an arbitrary number of times
            for _ in 0..num_proximity_testing {
                let coeffs = transcript.fs_transcript.get_integer_challenges(num_rows);
                let coeffs = coeffs.iter().map(|x| I256::from(*x));
                let evals = poly.evaluations.iter().map(|x| I256::from(*x));
                let combined_row = combine_rows(coeffs, evals, row_len);

                transcript.write_I256_vec(&combined_row)?;
            }
        }
        Ok(())
    }
    // Subprotocol functions
    fn prove_evaluation_f(
        num_rows: usize,
        row_len: usize,
        transcript: &mut PcsTranscript<N>,

        point: &[RandomField<N>],
        poly: &Self::Polynomial,
        field: *const FieldConfig<N>,
    ) -> Result<(), Error> {
        let (t_0_f, _) = point_to_tensor_f(num_rows, point, field).unwrap();

        let evaluations: Vec<RandomField<N>> = poly
            .evaluations
            .iter()
            .map(|i| i.map_to_field(field))
            .collect();

        let t_0_combined_row = if num_rows > 1 {
            // Return the evaluation row combination
            let combined_row = combine_rows(t_0_f, evaluations, row_len);
            Cow::<Vec<RandomField<N>>>::Owned(combined_row)
        } else {
            // If there is only one row, we have no need to take linear combinations
            // We just return the evaluation row combination
            Cow::Borrowed(&evaluations)
        };

        transcript.write_field_elements(&t_0_combined_row)
    }
}<|MERGE_RESOLUTION|>--- conflicted
+++ resolved
@@ -8,11 +8,7 @@
 use sha3::{digest::Output, Keccak256};
 
 use crate::{
-<<<<<<< HEAD
     field::{conversion::FieldMap, RandomField},
-=======
-    field::{conversion::FieldMap, RandomField as F},
->>>>>>> ce945b08
     field_config::FieldConfig,
     poly_z::mle::DenseMultilinearExtension,
     zip::{
@@ -36,15 +32,8 @@
     pub fn open_f(
         pp: &Self::ProverParam,
         poly: &Self::Polynomial,
-<<<<<<< HEAD
-        comm: &Self::Commitment,
+        comm: &Self::Data,
         point: &[RandomField<N>],
-=======
-
-        comm: &Self::Data,
-        point: &[F<N>],
-
->>>>>>> ce945b08
         field: *const FieldConfig<N>,
         transcript: &mut PcsTranscript<N>,
     ) -> Result<Vec<Output<Keccak256>>, Error> {
@@ -82,15 +71,8 @@
     pub fn batch_open_f<'a>(
         pp: &Self::ProverParam,
         polys: impl Iterable<Item = &'a DenseMultilinearExtension>,
-<<<<<<< HEAD
-        comms: impl Iterable<Item = &'a MultilinearZipCommitment<N>>,
+        comms: impl Iterable<Item = &'a MultilinearZipData<N>>,
         points: &[Vec<RandomField<N>>],
-=======
-
-        comms: impl Iterable<Item = &'a MultilinearZipData<N>>,
-        points: &[Vec<F<N>>],
-
->>>>>>> ce945b08
         transcript: &mut PcsTranscript<N>,
         field: *const FieldConfig<N>,
     ) -> Result<Vec<Vec<Output<Keccak256>>>, Error> {
