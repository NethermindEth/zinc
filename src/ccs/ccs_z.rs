--- conflicted
+++ resolved
@@ -128,24 +128,7 @@
     }
 }
 
-<<<<<<< HEAD
-impl<const I: usize, const N: usize> FieldMap<N> for CCS_Z<I> {
-    type Output = CCS_F<N>;
-    fn map_to_field(&self, config: *const FieldConfig<N>) -> Self::Output {
-        CCS_F {
-            m: self.m,
-            n: self.n,
-            l: self.l,
-            t: self.t,
-            q: self.q,
-            d: self.d,
-            s: self.s,
-            s_prime: self.s_prime,
-            S: self.S.clone(),
-            c: self.c.map_to_field(config),
-            config: AtomicPtr::new(config as *mut FieldConfig<N>),
-=======
-impl<'cfg, const N: usize> FieldMap<'cfg, N> for CCS_Z<N> {
+impl<'cfg, const I: usize, const N: usize> FieldMap<'cfg, N> for CCS_Z<I> {
     type Cfg = ConfigRef<'cfg, N>;
     type Output = CCS_F<'cfg, N>;
 
@@ -165,7 +148,6 @@
                 config: AtomicPtr::new(config_ptr),
             },
             None => panic!("FieldConfig cannot be null"),
->>>>>>> bc7e1e78
         }
     }
 }
@@ -175,19 +157,12 @@
     pub public_input: Vec<Int<N>>,
 }
 
-<<<<<<< HEAD
-impl<const I: usize, const N: usize> FieldMap<N> for Statement_Z<I> {
-    type Output = Statement_F<N>;
-    fn map_to_field(&self, config: *const FieldConfig<N>) -> Self::Output {
-        Statement_F {
-=======
-impl<'cfg, const N: usize> FieldMap<'cfg, N> for Statement_Z<N> {
+impl<'cfg, const I: usize, const N: usize> FieldMap<'cfg, N> for Statement_Z<I> {
     type Cfg = ConfigRef<'cfg, N>;
     type Output = Statement_F<'cfg, N>;
 
     fn map_to_field(&self, config: Self::Cfg) -> Self::Output {
         Self::Output {
->>>>>>> bc7e1e78
             constraints: self
                 .constraints
                 .iter()
