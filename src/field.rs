#![allow(clippy::not_unsafe_ptr_arg_deref)]
<<<<<<< HEAD
use std::ops::{Add, Div, DivAssign, Mul, MulAssign, Neg, Sub};
=======
use std::{
    iter::Sum,
    ops::{Add, AddAssign, Div, Mul, MulAssign, Neg, Sub, SubAssign},
};
>>>>>>> ea71fa50

use ark_ff::{One, UniformRand, Zero};
use crypto_bigint::NonZero;
use zeroize::Zeroize;

use crate::{
    biginteger::BigInt,
    field_config::{self, FieldConfig},
};

#[derive(Copy, Clone, PartialEq, Eq, Hash)]
pub struct RandomField<const N: usize> {
    pub config: *const FieldConfig<N>,
    pub value: BigInt<N>,
}

impl<const N: usize> UniformRand for RandomField<N> {
    fn rand<R: ark_std::rand::Rng + ?Sized>(rng: &mut R) -> Self {
        let value = BigInt::rand(rng);

        // Super unsafe. Once a number has been generated,
        // the config should be provided.
        Self {
            config: std::ptr::null(),
            value,
        }
    }
}

impl<const N: usize> RandomField<N> {
    /// Config setter that can be used after a `RandomField::rand(...)` call.
    pub fn set_config(mut self, config: *const FieldConfig<N>) -> Self {
        let modulus: BigInt<N> = unsafe { (*config).modulus };
        self.value = self.value % NonZero::new(modulus).unwrap();

        Self::from_bigint(config, self.value).expect("Should not end up with a None here.")
    }
}

// TODO: Finalise this
//impl<const N: usize> AdditiveGroup for RandomField<N> {
//    type Scalar = ;
//
//    const ZERO: Self = Self { config: std::ptr::null(), BigInt::zero() };
//}

impl<const N: usize> Zeroize for RandomField<N> {
    fn zeroize(&mut self) {
        unsafe { *self = std::mem::zeroed() }
    }
}

impl<const N: usize> RandomField<N> {
    #[inline(always)]
    pub fn config_ref(&self) -> Option<&FieldConfig<N>> {
        if self.config.is_null() {
            return None;
        }

        unsafe { self.config.as_ref() }
    }
}

impl<const N: usize> RandomField<N> {
    fn new_unchecked(config: *const FieldConfig<N>, value: BigInt<N>) -> Self {
        RandomField { config, value }
    }
    /// Convert from `BigInteger` to `RandomField`
    ///
    /// If `BigInteger` is greater then field modulus return `None`
    pub fn from_bigint(config: *const FieldConfig<N>, value: BigInt<N>) -> Option<Self> {
        unsafe {
            if value.is_zero() {
                Some(Self::zero())
            } else if value >= (*config).modulus {
                None
            } else {
                let mut r = value;
                (*config).mul_assign(&mut r, &(*config).r2);
                Some(Self::new_unchecked(config, r))
            }
        }
    }

    pub fn into_bigint(&self) -> BigInt<N> {
        if self.is_zero() {
            return BigInt::zero();
        }

        if self.value == BigInt::one() && self.config.is_null() {
            return BigInt::one();
        }

        let config = self
            .config_ref()
            .expect("This field element has no associated field");
        let mut r = self.value.0;
        // Montgomery Reduction
        for i in 0..N {
            let k = r[i].wrapping_mul(config.inv);
            let mut carry = 0;

            field_config::mac_with_carry(r[i], k, config.modulus.0[0], &mut carry);
            for j in 1..N {
                r[(j + i) % N] = field_config::mac_with_carry(
                    r[(j + i) % N],
                    k,
                    config.modulus.0[j],
                    &mut carry,
                );
            }
            r[i % N] = carry;
        }

        BigInt::new(r)
    }

    fn increment_by_one(&mut self) {
        let mut value = std::mem::take(&mut self.value);
        let config = self.config_ref().expect("Cannot add one, field is None");
        config.add_assign(&mut value, &config.r);

        self.value = value;
    }

    fn has_no_config(&self) -> bool {
        self.config.is_null()
    }
}

impl<const N: usize> SubAssign<RandomField<N>> for RandomField<N> {
    fn sub_assign(&mut self, rhs: RandomField<N>) {
        self.sub_assign(&rhs);
    }
}

impl<'a, const N: usize> SubAssign<&'a RandomField<N>> for RandomField<N> {
    fn sub_assign(&mut self, rhs: &'a RandomField<N>) {
        if rhs.is_zero() {
            return;
        }

        if self.is_zero() {
            *self = -*rhs;
        }

        let mut value = std::mem::take(&mut self.value);
        let config = check_equal_configs(self, rhs);

        config.sub_assign(&mut value, &rhs.value);
        self.value = value;
    }
}

impl<const N: usize> Sub<RandomField<N>> for RandomField<N> {
    type Output = RandomField<N>;

    fn sub(self, rhs: RandomField<N>) -> RandomField<N> {
        &self - &rhs
    }
}

impl<'a, const N: usize> Sub<&'a RandomField<N>> for &RandomField<N> {
    type Output = RandomField<N>;

    fn sub(self, rhs: &'a RandomField<N>) -> RandomField<N> {
        let mut res = *self;
        res.sub_assign(rhs);

        res
    }
}

impl<'a, const N: usize> AddAssign<&'a RandomField<N>> for RandomField<N> {
    fn add_assign(&mut self, rhs: &'a RandomField<N>) {
        if rhs.is_zero() {
            return;
        }

        if self.is_zero() {
            *self = *rhs;
            return;
        }

        if self.is_one() && self.has_no_config() {
            *self = *rhs;
            self.increment_by_one();
            return;
        }

        if rhs.is_one() && rhs.has_no_config() {
            self.increment_by_one();
            return;
        }

        let mut value = std::mem::take(&mut self.value);
        let config = check_equal_configs(self, rhs);

        config.add_assign(&mut value, &rhs.value);
        self.value = value;
    }
}

impl<const N: usize> Add<RandomField<N>> for RandomField<N> {
    type Output = RandomField<N>;

    fn add(self, rhs: RandomField<N>) -> RandomField<N> {
        &self + &rhs
    }
}

impl<'a, const N: usize> Add<&'a RandomField<N>> for &RandomField<N> {
    type Output = RandomField<N>;

    fn add(self, rhs: &'a RandomField<N>) -> RandomField<N> {
        let mut res = *self;

        res.add_assign(rhs);

        res
    }
}

impl<'a, const N: usize> Sum<&'a RandomField<N>> for RandomField<N> {
    fn sum<I: Iterator<Item = &'a RandomField<N>>>(iter: I) -> Self {
        iter.fold(Self::zero(), |mut acc, x| {
            acc.add_assign(x);
            acc
        })
    }
}

impl<const N: usize> Mul<RandomField<N>> for RandomField<N> {
    type Output = RandomField<N>;

    fn mul(self, rhs: RandomField<N>) -> RandomField<N> {
        &self * &rhs
    }
}

impl<'a, const N: usize> Mul<&'a RandomField<N>> for &RandomField<N> {
    type Output = RandomField<N>;

    fn mul(self, rhs: &'a RandomField<N>) -> RandomField<N> {
        let mut res = *self;
        res.mul_assign(rhs);

        res
    }
}

impl<'a, const N: usize> Mul<&'a RandomField<N>> for RandomField<N> {
    type Output = RandomField<N>;

    fn mul(self, rhs: &'a RandomField<N>) -> RandomField<N> {
        let mut res = self;
        res.mul_assign(rhs);

        res
    }
}

impl<const N: usize> Div<RandomField<N>> for RandomField<N> {
    type Output = RandomField<N>;

    fn div(self, rhs: RandomField<N>) -> RandomField<N> {
        &self / &rhs
    }
}

impl<'a, const N: usize> Div<&'a RandomField<N>> for &RandomField<N> {
    type Output = RandomField<N>;
    #[allow(clippy::suspicious_arithmetic_impl)]
    fn div(self, rhs: &'a RandomField<N>) -> RandomField<N> {
        let mut res = *self;
        res /= rhs;
        res
    }
}

impl<'a, const N: usize> MulAssign<&'a Self> for RandomField<N> {
    fn mul_assign(&mut self, rhs: &'a Self) {
        if self.is_zero() || rhs.is_zero() {
            *self = RandomField::zero();
            return;
        }

        if self.is_one() {
            self.value = rhs.value;

            // If we do have a config we don't care.
            if self.has_no_config() && !rhs.has_no_config() {
                self.config = rhs.config;
            }

            return;
        }

        if rhs.is_one() {
            // If we do have a config we don't care.
            if self.has_no_config() && !rhs.has_no_config() {
                self.config = rhs.config;
            }

            return;
        }

        check_equal_configs(self, rhs);

        rhs.config_ref()
            .unwrap()
            .mul_assign(&mut self.value, &rhs.value);
    }
}

impl<const N: usize> MulAssign<Self> for RandomField<N> {
    fn mul_assign(&mut self, rhs: Self) {
        self.mul_assign(&rhs);
    }
}

impl<const N: usize> std::fmt::Debug for RandomField<N> {
    fn fmt(&self, f: &mut std::fmt::Formatter<'_>) -> std::fmt::Result {
        match self.config_ref() {
            Some(config) => write!(f, "{} in the field Z_{}", self.value, config.modulus),
            None => write!(f, "{}", self.value),
        }
    }
}

impl<const N: usize> std::fmt::Display for RandomField<N> {
    fn fmt(&self, f: &mut std::fmt::Formatter<'_>) -> std::fmt::Result {
        // TODO: we should go back from Montgomery here.
        write!(f, "{}", self.value)
    }
}

impl<const N: usize> Zero for RandomField<N> {
    fn zero() -> Self {
        Self::new_unchecked(
            std::ptr::null::<FieldConfig<N>>().cast_mut(),
            BigInt::zero(),
        )
    }

    fn is_zero(&self) -> bool {
        self.value == BigInt::zero()
    }

    fn set_zero(&mut self) {
        self.value = BigInt::zero()
    }
}

impl<const N: usize> One for RandomField<N> {
    fn one() -> Self {
        Self::new_unchecked(std::ptr::null::<FieldConfig<N>>().cast_mut(), BigInt::one())
    }

    fn set_one(&mut self) {
        self.value = BigInt::one()
    }

    fn is_one(&self) -> bool {
        match self.config_ref() {
            Some(conf) => self.value == conf.r,
            None => self.value == BigInt::one(),
        }
    }
}

impl<const N: usize> Neg for RandomField<N> {
    type Output = Self;

    fn neg(self) -> Self::Output {
        if self.is_zero() {
            return self;
        }
        let config = self
            .config_ref()
            .expect("This field element has no associated field");

        let mut val = config.modulus;
        val.sub_with_borrow(&self.value);
        Self::new_unchecked(self.config, val)
    }
}

impl<const N: usize> DivAssign<Self> for RandomField<N> {
    fn div_assign(&mut self, rhs: Self) {
        self.div_assign(&rhs);
    }
}

impl<'a, const N: usize> DivAssign<&'a Self> for RandomField<N> {
    fn div_assign(&mut self, rhs: &'a Self) {
        if rhs.is_zero() {
            panic!("Attempt to divide by zero");
        }

        if rhs.is_one() && rhs.has_no_config() {
            return;
        }

        let config = check_equal_configs(self, rhs);
        let mut res = *self;
        config.mul_assign(&mut res.value, &config.inverse(&rhs.value).unwrap());
    }
}

impl<'a, const N: usize> DivAssign<&'a mut Self> for RandomField<N> {
    fn div_assign(&mut self, rhs: &'a mut Self) {
        *self /= *rhs;
    }
}
impl<'a, const N: usize> Div<&'a Self> for RandomField<N> {
    type Output = Self;

    fn div(self, rhs: &'a Self) -> Self::Output {
        self / *rhs
    }
}
impl<'a, const N: usize> Div<&'a mut Self> for RandomField<N> {
    type Output = Self;

    fn div(self, rhs: &'a mut Self) -> Self::Output {
        self / *rhs
    }
}

impl<'a, const N: usize> core::iter::Product<&'a Self> for RandomField<N> {
    fn product<I: Iterator<Item = &'a Self>>(iter: I) -> Self {
        iter.fold(Self::one(), core::ops::Mul::mul)
    }
}

unsafe impl<const N: usize> Send for RandomField<N> {}
unsafe impl<const N: usize> Sync for RandomField<N> {}

/// Checks if field configs are equal
/// Panics otherwise
pub fn check_equal_configs<'a, const N: usize>(
    l_element: &'a RandomField<N>,
    r_element: &'a RandomField<N>,
) -> &'a FieldConfig<N> {
    let lconfig = l_element
        .config_ref()
        .expect("This field element has no associated field");
    let rconfig = r_element
        .config_ref()
        .expect("This field element has no associated field");

    if lconfig != rconfig {
        panic!("Cannot operate on field elements of different fields");
    }

    lconfig
}

#[cfg(test)]
mod tests {
    use std::str::FromStr;

    use ark_ff::{One, Zero};

    use crate::{
        biginteger::{BigInteger256, BigInteger64},
        field_config::FieldConfig,
    };

    use super::RandomField;

    #[test]
    fn test_bigint_conversion() {
        let field_config = FieldConfig::new(
            BigInteger256::from_str("695962179703626800597079116051991347").unwrap(),
        );

        let bigint = BigInteger256::from_str("695962179703").unwrap();

        let field_elem = RandomField::from_bigint(&field_config, bigint).unwrap();
        assert_eq!(bigint, field_elem.into_bigint());
        let bigint = BigInteger256::from_str("695962179703626800597079116051991346").unwrap();

        let field_elem = RandomField::from_bigint(&field_config, bigint).unwrap();
        assert_eq!(bigint, field_elem.into_bigint())
    }

    #[test]
    fn test_addition() {
        let field_config = FieldConfig::new(BigInteger64::from_str("23").unwrap());

        let lhs = BigInteger64::from_str("22").unwrap();
        let rhs = BigInteger64::from_str("2").unwrap();

        let lhs = RandomField::from_bigint(&field_config, lhs).unwrap();
        let rhs = RandomField::from_bigint(&field_config, rhs).unwrap();

        let sum = lhs + rhs;
        assert_eq!(sum.into_bigint(), BigInteger64::one());

        // Test 2
        let lhs = BigInteger64::from_str("20").unwrap();
        let rhs = BigInteger64::from_str("20").unwrap();

        let lhs = RandomField::from_bigint(&field_config, lhs).unwrap();
        let rhs = RandomField::from_bigint(&field_config, rhs).unwrap();

        let sum = lhs + rhs;
        assert_eq!(sum.into_bigint(), BigInteger64::from_str("17").unwrap())
    }

    #[test]
    fn test_add_one() {
        let field_config = FieldConfig::new(BigInteger64::from_str("23").unwrap());

        let lhs = BigInteger64::from_str("22").unwrap();

        let lhs = RandomField::from_bigint(&field_config, lhs).unwrap();
        let rhs = RandomField::one();

        let sum = lhs + rhs;
        assert_eq!(sum.into_bigint(), BigInteger64::zero());

        let sum = rhs + lhs;
        assert_eq!(sum.into_bigint(), BigInteger64::zero());
    }

    #[should_panic]
    #[test]
    fn test_add_two_ones() {
        let lhs: RandomField<1> = RandomField::one();

        let rhs = RandomField::one();

        let _ = lhs + rhs;
    }

    #[test]
    fn test_multiplication() {
        let field_config = FieldConfig::new(BigInteger64::from_str("23").unwrap());

        let lhs = BigInteger64::from_str("22").unwrap();
        let rhs = BigInteger64::from_str("2").unwrap();

        let lhs = RandomField::from_bigint(&field_config, lhs).unwrap();
        let rhs = RandomField::from_bigint(&field_config, rhs).unwrap();

        let product = lhs * rhs;
        assert_eq!(product.into_bigint(), BigInteger64::from_str("21").unwrap());

        // Test 2
        let lhs = BigInteger64::from_str("20").unwrap();
        let rhs = BigInteger64::from_str("20").unwrap();

        let lhs = RandomField::from_bigint(&field_config, lhs).unwrap();
        let rhs = RandomField::from_bigint(&field_config, rhs).unwrap();

        let product = lhs * rhs;
        assert_eq!(product.into_bigint(), BigInteger64::from_str("9").unwrap())
    }

    #[test]
    fn test_left_mul_by_zero() {
        let field_config = FieldConfig::new(BigInteger64::from_str("23").unwrap());

        let lhs = BigInteger64::from_str("22").unwrap();

        let lhs = RandomField::from_bigint(&field_config, lhs).unwrap();
        let rhs = RandomField::zero();

        let product = lhs * rhs;
        assert_eq!(product, rhs);
    }

    #[test]
    fn test_right_mul_by_zero() {
        let field_config = FieldConfig::new(BigInteger64::from_str("23").unwrap());

        let rhs = BigInteger64::from_str("22").unwrap();

        let lhs = RandomField::zero();
        let rhs = RandomField::from_bigint(&field_config, rhs).unwrap();

        let product = lhs * rhs;
        assert_eq!(product, lhs);
    }

    #[test]
    fn test_division() {
        let field_config = FieldConfig::new(BigInteger64::from_str("23").unwrap());

        let lhs = BigInteger64::from_str("22").unwrap();
        let rhs = BigInteger64::from_str("2").unwrap();

        let lhs = RandomField::from_bigint(&field_config, lhs).unwrap();
        let rhs = RandomField::from_bigint(&field_config, rhs).unwrap();

        let quotient = lhs / rhs;
        assert_eq!(
            quotient.into_bigint(),
            BigInteger64::from_str("11").unwrap()
        );

        // Test 2
        let lhs = BigInteger64::from_str("20").unwrap();
        let rhs = BigInteger64::from_str("20").unwrap();

        let lhs = RandomField::from_bigint(&field_config, lhs).unwrap();
        let rhs = RandomField::from_bigint(&field_config, rhs).unwrap();

        let quotient = lhs / rhs;
        assert_eq!(quotient.into_bigint(), BigInteger64::from_str("1").unwrap());

        // Test 3
        let lhs = BigInteger64::from_str("17").unwrap();
        let rhs = BigInteger64::from_str("4").unwrap();

        let lhs = RandomField::from_bigint(&field_config, lhs).unwrap();
        let rhs = RandomField::from_bigint(&field_config, rhs).unwrap();

        let quotient = lhs / rhs;
        assert_eq!(
            quotient.into_bigint(),
            BigInteger64::from_str("10").unwrap()
        )
    }

    #[test]
    #[should_panic]
    fn test_division_by_zero() {
        let field_config = FieldConfig::new(BigInteger64::from_str("23").unwrap());

        let lhs = BigInteger64::from_str("17").unwrap();
        let rhs = BigInteger64::zero();

        let lhs = RandomField::from_bigint(&field_config, lhs).unwrap();
        let rhs = RandomField::from_bigint(&field_config, rhs).unwrap();

        let _sum = lhs / rhs;
    }

    #[test]
    fn test_big_division() {
        let config = FieldConfig::new(
            BigInteger256::from_str("695962179703626800597079116051991347").unwrap(),
        );

        let a = RandomField::from_bigint(&config, BigInteger256::from_str("3").unwrap()).unwrap();
        let mut b = RandomField::from_bigint(&config, BigInteger256::one()).unwrap();
        b = b / a;
        assert_eq!(
            b.into_bigint(),
            BigInteger256::from_str("231987393234542266865693038683997116").unwrap()
        );

        let a =
            RandomField::from_bigint(&config, BigInteger256::from_str("19382769832175").unwrap())
                .unwrap();

        let b =
            RandomField::from_bigint(&config, BigInteger256::from_str("97133987132135").unwrap())
                .unwrap();
        assert_eq!(
            BigInteger256::from_str("243043087159742188419721163456177516").unwrap(),
            (b / a).into_bigint()
        );
    }
    #[test]
    fn test_negation() {
        let field_config = FieldConfig::new(BigInteger64::from_str("23").unwrap());

        let op_val = BigInteger64::from_str("22").unwrap();

        let operand = RandomField::from_bigint(&field_config, op_val).unwrap();

        let negated = -operand;
        assert_eq!(negated.into_bigint(), BigInteger64::from_str("1").unwrap());

        // Test 2
        let op_val = BigInteger64::from_str("17").unwrap();

        let operand = RandomField::from_bigint(&field_config, op_val).unwrap();

        let negated = -operand;
        assert_eq!(negated.into_bigint(), BigInteger64::from_str("6").unwrap());

        // test with zero
        let op_val = BigInteger64::from_str("0").unwrap();

        let operand = RandomField::from_bigint(&field_config, op_val).unwrap();

        let negated = -operand;
        assert_eq!(negated.into_bigint(), BigInteger64::from_str("0").unwrap());
    }

    #[test]
    fn test_subtraction() {
        let field_config = FieldConfig::new(BigInteger64::from_str("23").unwrap());

        let lhs = BigInteger64::from_str("2").unwrap();
        let rhs = BigInteger64::from_str("22").unwrap();

        let lhs = RandomField::from_bigint(&field_config, lhs).unwrap();
        let rhs = RandomField::from_bigint(&field_config, rhs).unwrap();

        let sum = lhs - rhs;
        assert_eq!(sum.into_bigint(), BigInteger64::from_str("3").unwrap());

        // Test 2
        let lhs = BigInteger64::from_str("20").unwrap();
        let rhs = BigInteger64::from_str("20").unwrap();

        let lhs = RandomField::from_bigint(&field_config, lhs).unwrap();
        let rhs = RandomField::from_bigint(&field_config, rhs).unwrap();

        let sum = lhs - rhs;
        assert_eq!(sum.into_bigint(), BigInteger64::zero())
    }

    #[test]
    #[should_panic]
    fn test_failing_subtraction() {
        let field_config = FieldConfig::new(BigInteger64::from_str("23").unwrap());

        let lhs = BigInteger64::from_str("2").unwrap();

        let lhs = RandomField::from_bigint(&field_config, lhs).unwrap();
        let rhs = RandomField::one();
        let _ = lhs - rhs;
    }
}<|MERGE_RESOLUTION|>--- conflicted
+++ resolved
@@ -1,12 +1,9 @@
 #![allow(clippy::not_unsafe_ptr_arg_deref)]
-<<<<<<< HEAD
-use std::ops::{Add, Div, DivAssign, Mul, MulAssign, Neg, Sub};
-=======
+
 use std::{
     iter::Sum,
-    ops::{Add, AddAssign, Div, Mul, MulAssign, Neg, Sub, SubAssign},
+    ops::{Add, AddAssign, Div, DivAssign, Mul, MulAssign, Neg, Sub, SubAssign},
 };
->>>>>>> ea71fa50
 
 use ark_ff::{One, UniformRand, Zero};
 use crypto_bigint::NonZero;
