//! Defines the behaviour of the prover in the Zinc protocol
use ark_ff::Zero;
use crypto_bigint::Int;

use crate::{
    ccs::{
        ccs_f::{Statement_F, CCS_F},
        ccs_z::{Instance_Z, Statement_Z, Witness_Z, CCS_Z},
    },
    field::{conversion::FieldMap, RandomField},
    field_config::FieldConfig,
    poly_f::mle::dense::DenseMultilinearExtension,
    poly_z::mle::DenseMultilinearExtension as DenseMultilinearExtensionZ,
    sparse_matrix::SparseMatrix,
    sumcheck::{utils::build_eq_x_r, MLSumcheck, SumcheckProof},
    transcript::KeccakTranscript,
    zip::{
        code::ZipSpec,
        pcs::structs::{MultilinearZip, MultilinearZipCommitment},
        pcs_transcript::PcsTranscript,
    },
};

use super::{
    errors::{MleEvaluationError, SpartanError, ZincError},
    structs::{SpartanProof, ZincProof, ZincProver, ZipProof},
    utils::{
        calculate_Mz_mles, prepare_lin_sumcheck_polynomial, sumcheck_polynomial_comb_fn_1,
        SqueezeBeta, SqueezeGamma,
    },
};

/// Trait for proving ccs over the integers
///
/// Structs that implement this trait will be bale ot prove
/// knowledge of a satisfying witness for their statement and an
/// integer CCS instance, and produce a Zinc proof of this knowledge
/// which can be verified by a Zinc Verifier.
pub trait Prover<const N: usize> {
    /// Prove knowledge of the witness
    fn prove(
        &self,
        statement: &Statement_Z<N>,
        wit: &Witness_Z<N>,
        transcript: &mut KeccakTranscript,
        ccs: &CCS_Z<N>,
        config: &FieldConfig<N>,
    ) -> Result<ZincProof<N>, ZincError<N>>
    where
        [(); 2 * N]:,
        [(); 4 * N]:,
        [(); 8 * N]:;
}

impl<const N: usize, S: ZipSpec> Prover<N> for ZincProver<N, S> {
    fn prove(
        &self,
        statement: &Statement_Z<N>,
        wit: &Witness_Z<N>,
        transcript: &mut KeccakTranscript,
        ccs: &CCS_Z<N>,
        config: &FieldConfig<N>,
    ) -> Result<ZincProof<N>, ZincError<N>>
    where
        [(); 2 * N]:,
        [(); 4 * N]:,
        [(); 8 * N]:,
    {
        // TODO: Write functionality to let the verifier know that there are no denominators that can be divided by q(As an honest prover)
        let (z_ccs, z_mle, ccs_f, statement_f) =
            Self::prepare_for_random_field_piop(statement, wit, ccs, config)?;

        // Prove Spartan protocol over random field
        let (spartan_proof, r_y) = SpartanProver::<N>::prove(
            self,
            &statement_f,
            &z_ccs,
            &z_mle,
            &ccs_f,
            transcript,
            config,
        )?;

        // Commit to z_mle and prove its evaluation at v
        let (z_comm, v, pcs_proof) =
            Self::commit_z_mle_and_prove_evaluation(&z_mle, &ccs_f, config, &r_y, transcript)?;

        let zip_proof = ZipProof {
            z_comm,
            v,
            pcs_proof,
        };

        // Return proof
        Ok(ZincProof {
            spartan_proof,
            zip_proof,
        })
    }
}
/// Prover for the Spartan protocol
pub trait SpartanProver<const N: usize> {
    /// Generates a proof for the spartan protocol
    ///
    /// # Arguments
    ///
    /// * `cm_i` - A reference to a committed CCS statement to be linearized, i.e. a CCCS<C, NTT>.
    /// * `wit` - A reference to a CCS witness for the statement cm_i.
    /// * `transcript` - A mutable reference to a sponge for generating NI challenges.
    /// * `ccs` - A reference to a Customizable Constraint System circuit representation.
    ///
    /// # Returns
    ///
    /// On success, returns a tuple `(LCCCS<C, NTT>, LinearizationProof<NTT>)` where:
    ///   * `LCCCS<C, NTT>` is a linearized version of the CCS witness commitment.
    ///   * `LinearizationProof<NTT>` is a proof that the linearization subprotocol was executed correctly.
    ///
    /// # Errors
    ///
    /// Returns an error if asked to evaluate MLEs with incorrect number of variables
    ///
    fn prove(
        &self,
        statement_f: &Statement_F<N>,
        z_ccs: &[RandomField<N>],
        z_mle: &DenseMultilinearExtensionZ<N>,
        ccs_f: &CCS_F<N>,
        transcript: &mut KeccakTranscript,
        config: *const FieldConfig<N>,
    ) -> Result<(SpartanProof<N>, Vec<RandomField<N>>), SpartanError<N>>;
}

impl<const N: usize, S: ZipSpec> SpartanProver<N> for ZincProver<N, S> {
    fn prove(
        &self,
        statement_f: &Statement_F<N>,
        z_ccs: &[RandomField<N>],
        z_mle: &DenseMultilinearExtensionZ<N>,
        ccs_f: &CCS_F<N>,
        transcript: &mut KeccakTranscript,
        config: *const FieldConfig<N>,
    ) -> Result<(SpartanProof<N>, Vec<RandomField<N>>), SpartanError<N>> {
        // Do first Sumcheck
        let (sumcheck_proof_1, r_x, mz_mles) =
            Self::sumcheck_1(z_ccs, transcript, statement_f, ccs_f, config)?;

        // Do second sumcheck
        let (sumcheck_proof_2, r_y) = Self::sumcheck_2(
            &r_x,
            ccs_f,
            statement_f,
            config,
            &z_mle.to_random_field(config),
            transcript,
        )?;

        let V_s = Self::calculate_V_s(&mz_mles, &r_x, config)?;

        let proof = SpartanProof {
            first_sumcheck: sumcheck_proof_1,
            second_sumcheck: sumcheck_proof_2,
            V_s,
        };
        Ok((proof, r_y))
    }
}
<<<<<<< HEAD
/// Prove knowledge of a lookup witness
///
/// At the end of the Zinc protocol we make sure that entries in the witness are
/// really integers by looking up the integers in the witness in a table of integers.
/// This trait is implemented by the zinc prover.
pub trait LookupProver<const N: usize> {
    /// Prove knowledge of a lookup witness for integers
    fn prove(&self, wit: &Witness_Z<N>) -> Result<LookupProof<N>, SpartanError<N>>;
}

impl<const N: usize, S: ZipSpec> LookupProver<N> for ZincProver<N, S> {
    fn prove(&self, _wit: &Witness_Z<N>) -> Result<LookupProof<N>, SpartanError<N>> {
        todo!()
    }
}
=======
>>>>>>> 7c9945a4

impl<const N: usize, S: ZipSpec> ZincProver<N, S> {
    /// Do some preliminary work
    pub fn prepare_for_random_field_piop(
        statement: &Statement_Z<N>,
        wit: &Witness_Z<N>,
        ccs: &CCS_Z<N>,
        config: *const FieldConfig<N>,
    ) -> Result<
        (
            Vec<RandomField<N>>,
            DenseMultilinearExtensionZ<N>,
            CCS_F<N>,
            Statement_F<N>,
        ),
        SpartanError<N>,
    > {
        // z_ccs vector, i.e. concatenation x || 1 || w.
        let (z_ccs, z_mle) = Self::get_z_ccs_and_z_mle(statement, wit, ccs, config);
        let ccs_f = ccs.map_to_field(config);
        let statement_f = statement.map_to_field(config);
        Ok((z_ccs, z_mle, ccs_f, statement_f))
    }
    /// Step 2 of Fig 5: Construct polynomial $g$ and generate $\beta$ challenges.
    fn construct_polynomial_g(
        z_ccs: &[RandomField<N>],
        transcript: &mut KeccakTranscript,
        constraints: &[SparseMatrix<RandomField<N>>],
        ccs: &CCS_F<N>,
        config: *const FieldConfig<N>,
    ) -> Result<
        (
            Vec<DenseMultilinearExtension<N>>,
            usize,
            Vec<DenseMultilinearExtension<N>>,
        ),
        SpartanError<N>,
    > {
        // Generate beta challenges from Step 1
        let beta_s = transcript.squeeze_beta_challenges(ccs.s, config);

        // Prepare MLEs
        let Mz_mles: Vec<DenseMultilinearExtension<N>> =
            calculate_Mz_mles::<SpartanError<N>, N>(constraints, ccs.s, z_ccs, config)?;

        // Construct the sumcheck polynomial g
        let (g_mles, g_degree) =
            prepare_lin_sumcheck_polynomial(&ccs.c, &ccs.d, &Mz_mles, &ccs.S, &beta_s, config)?;

        Ok((g_mles, g_degree, Mz_mles))
    }

    fn get_z_ccs_and_z_mle(
        statement: &Statement_Z<N>,
        wit: &Witness_Z<N>,
        ccs: &CCS_Z<N>,
        config: *const FieldConfig<N>,
    ) -> (Vec<RandomField<N>>, DenseMultilinearExtensionZ<N>) {
        let mut z_ccs = statement.get_z_vector(&wit.w_ccs);

        if z_ccs.len() <= ccs.m {
            z_ccs.resize(ccs.m, Int::<N>::ZERO);
        }
        let z_mle = DenseMultilinearExtensionZ::from_evaluations_slice(ccs.s_prime, &z_ccs);

        (
            z_ccs.into_iter().map(|x| x.map_to_field(config)).collect(),
            z_mle,
        )
    }

    fn sumcheck_1(
        z_ccs: &[RandomField<N>],
        transcript: &mut KeccakTranscript,
        statement: &Statement_F<N>,
        ccs: &CCS_F<N>,
        config: *const FieldConfig<N>,
    ) -> Result<
        (
            SumcheckProof<N>,
            Vec<RandomField<N>>,
            Vec<DenseMultilinearExtension<N>>,
        ),
        SpartanError<N>,
    > {
        let (g_mles, g_degree, mz_mles) =
            Self::construct_polynomial_g(z_ccs, transcript, &statement.constraints, ccs, config)?;

        let comb_fn = |vals: &[RandomField<N>]| -> RandomField<N> {
            sumcheck_polynomial_comb_fn_1(vals, ccs)
        };

        // Run sumcheck protocol.
        let (sumcheck_proof_1, r_x) =
            Self::generate_sumcheck_proof(transcript, g_mles, ccs.s, g_degree, comb_fn, config)?;
        Ok((sumcheck_proof_1, r_x, mz_mles))
    }

    fn sumcheck_2(
        r_a: &[RandomField<N>],
        ccs: &CCS_F<N>,
        statement: &Statement_F<N>,
        config: *const FieldConfig<N>,
        z_mle: &DenseMultilinearExtension<N>,
        transcript: &mut KeccakTranscript,
    ) -> Result<(SumcheckProof<N>, Vec<RandomField<N>>), SpartanError<N>> {
        let gamma = transcript.squeeze_gamma_challenge(config);
        let mut sumcheck_2_mles = Vec::with_capacity(2);

        let eq_r_a = build_eq_x_r(r_a, config)?;
        let evals = {
            // compute the initial evaluation table for R(r_a, x)

            let evals_vec =
                statement.compute_eval_table_sparse(ccs.n, ccs.m, ccs, &eq_r_a.evaluations);

            (0..evals_vec[0].len())
                .map(|i| {
                    evals_vec
                        .iter()
                        .rev()
                        .fold(RandomField::zero(), |mut lin_comb, eval_vec| {
                            lin_comb *= gamma;
                            lin_comb += &eval_vec[i];
                            lin_comb
                        })
                })
                .collect::<Vec<RandomField<N>>>()
        };

        let evals_mle =
            DenseMultilinearExtension::from_evaluations_vec(ccs.s_prime, evals, unsafe {
                *(ccs.config.as_ptr())
            });

        sumcheck_2_mles.push(evals_mle);
        sumcheck_2_mles.push(z_mle.clone());
        let comb_fn_2 = |vals: &[RandomField<N>]| -> RandomField<N> { vals[0] * vals[1] };

        Self::generate_sumcheck_proof(transcript, sumcheck_2_mles, ccs.s, 2, comb_fn_2, config)
    }

    fn commit_z_mle_and_prove_evaluation(
        z_mle: &DenseMultilinearExtensionZ<N>,
        ccs: &CCS_F<N>,
        config: *const FieldConfig<N>,
        r_y: &[RandomField<N>],
        transcript: &mut KeccakTranscript,
    ) -> Result<(MultilinearZipCommitment<N>, RandomField<N>, Vec<u8>), SpartanError<N>>
    where
        [(); 2 * N]:,
        [(); 4 * N]:,
        [(); 8 * N]:,
    {
        let param =
            MultilinearZip::<N, { 2 * N }, { 4 * N }, { 8 * N }, S, _>::setup(ccs.m, transcript);
        let (z_data, z_comm) =
            MultilinearZip::<N, { 2 * N }, { 4 * N }, { 8 * N }, S, KeccakTranscript>::commit(
                &param, z_mle,
            )?;
        let mut pcs_transcript = PcsTranscript::new();
        let v = z_mle.to_random_field(config).evaluate(r_y, config).ok_or(
            MleEvaluationError::IncorrectLength(r_y.len(), z_mle.num_vars),
        )?;
        MultilinearZip::<N, { 2 * N }, { 4 * N }, { 8 * N }, S, KeccakTranscript>::open(
            &param,
            z_mle,
            &z_data,
            r_y,
            config,
            &mut pcs_transcript,
        )?;

        let pcs_proof = pcs_transcript.into_proof();
        Ok((z_comm, v, pcs_proof))
    }

    fn calculate_V_s(
        mz_mles: &[DenseMultilinearExtension<N>],
        r_x: &[RandomField<N>],
        config: *const FieldConfig<N>,
    ) -> Result<Vec<RandomField<N>>, SpartanError<N>> {
        let V_s: Result<Vec<RandomField<N>>, MleEvaluationError> = mz_mles
            .iter()
            .map(
                |mle: &DenseMultilinearExtension<N>| -> Result<RandomField<N>, MleEvaluationError> {
                    mle.evaluate(r_x, config)
                        .ok_or(MleEvaluationError::IncorrectLength(r_x.len(), mle.num_vars))
                },
            )
            .collect();

        let V_s = V_s?;
        Ok(V_s)
    }
    /// Step 2: Run linearization sum-check protocol.
    fn generate_sumcheck_proof(
        transcript: &mut KeccakTranscript,
        mles: Vec<DenseMultilinearExtension<N>>,
        nvars: usize,
        degree: usize,
        comb_fn: impl Fn(&[RandomField<N>]) -> RandomField<N> + Send + Sync,
        config: *const FieldConfig<N>,
    ) -> Result<(SumcheckProof<N>, Vec<RandomField<N>>), SpartanError<N>> {
        let (sum_check_proof, prover_state) =
            MLSumcheck::prove_as_subprotocol(transcript, mles, nvars, degree, comb_fn, config);

        Ok((sum_check_proof, prover_state.randomness))
    }
}<|MERGE_RESOLUTION|>--- conflicted
+++ resolved
@@ -164,24 +164,6 @@
         Ok((proof, r_y))
     }
 }
-<<<<<<< HEAD
-/// Prove knowledge of a lookup witness
-///
-/// At the end of the Zinc protocol we make sure that entries in the witness are
-/// really integers by looking up the integers in the witness in a table of integers.
-/// This trait is implemented by the zinc prover.
-pub trait LookupProver<const N: usize> {
-    /// Prove knowledge of a lookup witness for integers
-    fn prove(&self, wit: &Witness_Z<N>) -> Result<LookupProof<N>, SpartanError<N>>;
-}
-
-impl<const N: usize, S: ZipSpec> LookupProver<N> for ZincProver<N, S> {
-    fn prove(&self, _wit: &Witness_Z<N>) -> Result<LookupProof<N>, SpartanError<N>> {
-        todo!()
-    }
-}
-=======
->>>>>>> 7c9945a4
 
 impl<const N: usize, S: ZipSpec> ZincProver<N, S> {
     /// Do some preliminary work
