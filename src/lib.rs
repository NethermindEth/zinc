--- conflicted
+++ resolved
@@ -12,8 +12,5 @@
 pub mod sumcheck;
 pub mod traits;
 pub mod transcript;
-<<<<<<< HEAD
 pub mod zinc;
-=======
-pub mod zip;
->>>>>>> be424910
+pub mod zip;