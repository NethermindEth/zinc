--- conflicted
+++ resolved
@@ -445,6 +445,7 @@
         self.mul(other).1
     }
 
+    #[inline]
     pub fn mul_naive(&self, other: &Self) -> (Self, Self) {
         let (mut lo, mut hi) = (Self::zero(), Self::zero());
         crate::const_for!((i in 0..N) {
@@ -464,25 +465,6 @@
     }
 
     #[inline]
-    pub fn mul_naive(&self, other: &Self) -> (Self, Self) {
-        let (mut lo, mut hi) = (Self::zero(), Self::zero());
-        crate::const_for!((i in 0..N) {
-            let mut carry = 0;
-            crate::const_for!((j in 0..N) {
-                let k = i + j;
-                if k >= N {
-                    hi.0[k - N] = mac_with_carry!(hi.0[k - N], self.0[i], other.0[j], &mut carry);
-                } else {
-                    lo.0[k] = mac_with_carry!(lo.0[k], self.0[i], other.0[j], &mut carry);
-                }
-            });
-            hi.0[i] = carry;
-        });
-
-        (lo, hi)
-    }
-
-    #[inline]
     pub fn div2(&mut self) {
         let mut t = 0;
         for a in self.0.iter_mut().rev() {
@@ -590,10 +572,7 @@
         self.0.iter().flat_map(|&limb| limb.to_le_bytes()).collect()
     }
 
-<<<<<<< HEAD
-=======
-    #[inline]
->>>>>>> 6d5c8729
+    #[inline]
     pub fn montogomery_reduction(
         &mut self,
         lo: &mut Self,
@@ -624,10 +603,7 @@
         carry2 != 0
     }
 
-<<<<<<< HEAD
-=======
-    #[inline]
->>>>>>> 6d5c8729
+    #[inline]
     pub fn demontgomery(&self, modulus: &Self, inv: u64) -> Self {
         let mut r = self.0;
         // Montgomery Reduction
