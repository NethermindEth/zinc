#[allow(unused)]
use ark_ff::ark_ff_macros::unroll_for_loops;
use ark_ff::const_for;
use ark_serialize::{
    CanonicalDeserialize, CanonicalSerialize, Compress, SerializationError, Valid, Validate,
};
use ark_std::{
    borrow::Borrow,
    // convert::TryFrom,
    fmt::{Debug, Display, UpperHex},
    io::{Read, Write},
    ops::{
        BitAnd, BitAndAssign, BitOr, BitOrAssign, BitXor, BitXorAssign, Not, Shl, ShlAssign, Shr,
        ShrAssign,
    },
    rand::{
        distributions::{Distribution, Standard},
        Rng,
    },
    str::FromStr,
    vec::*,
    Zero,
};
use crypto_bigint::Int;

use crate::traits::FromBytes;
use num_bigint::BigUint;
use zeroize::Zeroize;

#[macro_use]
pub mod arithmetic;
mod bits;
#[derive(Copy, Clone, PartialEq, Eq, Hash, Zeroize)]
pub struct BigInt<const N: usize>(pub [u64; N]);

impl<const N: usize> Default for BigInt<N> {
    fn default() -> Self {
        Self([0u64; N])
    }
}

impl<const N: usize> CanonicalSerialize for BigInt<N> {
    fn serialize_with_mode<W: Write>(
        &self,
        writer: W,
        compress: Compress,
    ) -> Result<(), SerializationError> {
        self.0.serialize_with_mode(writer, compress)
    }

    fn serialized_size(&self, compress: Compress) -> usize {
        self.0.serialized_size(compress)
    }
}

impl<const N: usize> Valid for BigInt<N> {
    fn check(&self) -> Result<(), SerializationError> {
        self.0.check()
    }
}

impl<const N: usize> CanonicalDeserialize for BigInt<N> {
    fn deserialize_with_mode<R: Read>(
        reader: R,
        compress: Compress,
        validate: Validate,
    ) -> Result<Self, SerializationError> {
        Ok(BigInt(<[u64; N]>::deserialize_with_mode(
            reader, compress, validate,
        )?))
    }
}

/// Construct a [`struct@BigInt<N>`] element from a literal string.
///
/// # Panics
///
/// If the integer represented by the string cannot fit in the number
/// of limbs of the `BigInt`, this macro results in a
/// * compile-time error if used in a const context
/// * run-time error otherwise.
///
/// # Usage
/// ```rust
/// # use ark_ff::BigInt;
/// const ONE: BigInt<6> = BigInt!("1");
///
/// fn check_correctness() {
///     assert_eq!(ONE, BigInt::from(1u8));
/// }
/// ```
#[macro_export]
macro_rules! BigInt {
    ($c0:expr) => {{
        let (is_positive, limbs) = $crate::ark_ff_macros::to_sign_and_limbs!($c0);
        assert!(is_positive);
        let mut integer = $crate::BigInt::zero();
        assert!(integer.0.len() >= limbs.len());
        $crate::const_for!((i in 0..(limbs.len())) {
            integer.0[i] = limbs[i];
        });
        integer
    }};
}

#[doc(hidden)]
#[macro_export]
macro_rules! const_modulo {
    ($a:expr, $divisor:expr) => {{
        // Stupid slow base-2 long division taken from
        // https://en.wikipedia.org/wiki/Division_algorithm
        assert!(!$divisor.const_is_zero());
        let mut remainder = BigInt::new([0u64; N]);
        let mut i = ($a.num_bits() - 1) as isize;
        let mut carry;
        while i >= 0 {
            (remainder, carry) = remainder.const_mul2_with_carry();
            remainder.0[0] |= $a.get_bit(i as usize) as u64;
            if remainder.const_geq($divisor) || carry {
                let (r, borrow) = remainder.const_sub_with_borrow($divisor);
                remainder = r;
                assert!(borrow == carry);
            }
            i -= 1;
        }
        remainder
    }};
}

impl<const N: usize> BigInt<N> {
    pub const fn new(value: [u64; N]) -> Self {
        Self(value)
    }

    pub const fn zero() -> Self {
        Self([0u64; N])
    }

    pub const fn one() -> Self {
        let mut one = Self::zero();
        one.0[0] = 1;
        one
    }

    #[doc(hidden)]
    pub const fn const_is_even(&self) -> bool {
        self.0[0] % 2 == 0
    }

    #[doc(hidden)]
    pub const fn const_is_odd(&self) -> bool {
        self.0[0] % 2 == 1
    }

    #[doc(hidden)]
    pub const fn mod_4(&self) -> u8 {
        // To compute n % 4, we need to simply look at the
        // 2 least significant bits of n, and check their value mod 4.
        (((self.0[0] << 62) >> 62) % 4) as u8
    }

    /// Compute a right shift of `self`
    /// This is equivalent to a (saturating) division by 2.
    #[doc(hidden)]
    pub const fn const_shr(&self) -> Self {
        let mut result = *self;
        let mut t = 0;
        crate::const_for!((i in 0..N) {
            let a = result.0[N - i - 1];
            let t2 = a << 63;
            result.0[N - i - 1] >>= 1;
            result.0[N - i - 1] |= t;
            t = t2;
        });
        result
    }

    pub(crate) const fn const_geq(&self, other: &Self) -> bool {
        const_for!((i in 0..N) {
            let a = self.0[N - i - 1];
            let b = other.0[N - i - 1];
            if a < b {
                return false;
            } else if a > b {
                return true;
            }
        });
        true
    }

    /// Compute the largest integer `s` such that `self = 2**s * t + 1` for odd `t`.
    #[doc(hidden)]
    pub const fn two_adic_valuation(mut self) -> u32 {
        assert!(self.const_is_odd());
        let mut two_adicity = 0;
        // Since `self` is odd, we can always subtract one
        // without a borrow
        self.0[0] -= 1;
        while self.const_is_even() {
            self = self.const_shr();
            two_adicity += 1;
        }
        two_adicity
    }

    /// Compute the smallest odd integer `t` such that `self = 2**s * t + 1` for some
    /// integer `s = self.two_adic_valuation()`.
    #[doc(hidden)]
    pub const fn two_adic_coefficient(mut self) -> Self {
        assert!(self.const_is_odd());
        // Since `self` is odd, we can always subtract one
        // without a borrow
        self.0[0] -= 1;
        while self.const_is_even() {
            self = self.const_shr();
        }
        assert!(self.const_is_odd());
        self
    }

    /// Divide `self` by 2, rounding down if necessary.
    /// That is, if `self.is_odd()`, compute `(self - 1)/2`.
    /// Else, compute `self/2`.
    #[doc(hidden)]
    pub const fn divide_by_2_round_down(mut self) -> Self {
        if self.const_is_odd() {
            self.0[0] -= 1;
        }
        self.const_shr()
    }

    /// Find the number of bits in the binary decomposition of `self`.
    #[doc(hidden)]
    pub const fn const_num_bits(self) -> u32 {
        ((N - 1) * 64) as u32 + (64 - self.0[N - 1].leading_zeros())
    }

    #[inline]
    pub(crate) const fn const_sub_with_borrow(mut self, other: &Self) -> (Self, bool) {
        let mut borrow = 0;

        const_for!((i in 0..N) {
            self.0[i] = sbb!(self.0[i], other.0[i], &mut borrow);
        });

        (self, borrow != 0)
    }

<<<<<<< HEAD
    #[allow(dead_code)]
    #[inline]
    pub(crate) const fn const_add_with_carry(mut self, other: &Self) -> (Self, bool) {
        let mut carry = 0;

        crate::const_for!((i in 0..N) {
            self.0[i] = adc!(self.0[i], other.0[i], &mut carry);
        });

        (self, carry != 0)
    }

=======
>>>>>>> e1380152
    pub(crate) const fn const_mul2_with_carry(mut self) -> (Self, bool) {
        let mut last = 0;
        crate::const_for!((i in 0..N) {
            let a = self.0[i];
            let tmp = a >> 63;
            self.0[i] <<= 1;
            self.0[i] |= last;
            last = tmp;
        });
        (self, last != 0)
    }

    pub(crate) const fn const_is_zero(&self) -> bool {
        let mut is_zero = true;
        crate::const_for!((i in 0..N) {
            is_zero &= self.0[i] == 0;
        });
        is_zero
    }

    /// Computes the Montgomery R constant modulo `self`.
    #[doc(hidden)]
    pub const fn montgomery_r(&self) -> Self {
        let two_pow_n_times_64 = crate::const_helpers::RBuffer([0u64; N], 1);
        const_modulo!(two_pow_n_times_64, self)
    }

    /// Computes the Montgomery R2 constant modulo `self`.
    #[doc(hidden)]
    pub const fn montgomery_r2(&self) -> Self {
        let two_pow_n_times_64_square = crate::const_helpers::R2Buffer([0u64; N], [0u64; N], 1);
        const_modulo!(two_pow_n_times_64_square, self)
    }
}

impl<const N: usize> BigInt<N> {
    #[unroll_for_loops(6)]
    #[inline]
    pub fn add_with_carry(&mut self, other: &Self) -> bool {
        let mut carry = 0;

        for i in 0..N {
            carry = arithmetic::adc_for_add_with_carry(&mut self.0[i], other.0[i], carry);
        }

        carry != 0
    }

    #[unroll_for_loops(6)]
    #[inline]
    pub fn sub_with_borrow(&mut self, other: &Self) -> bool {
        let mut borrow = 0;

        for i in 0..N {
            borrow = arithmetic::sbb_for_sub_with_borrow(&mut self.0[i], other.0[i], borrow);
        }

        borrow != 0
    }

    #[inline]
    #[allow(unused)]
    pub fn mul2(&mut self) -> bool {
        #[cfg(all(target_arch = "x86_64", feature = "asm"))]
        #[allow(unsafe_code)]
        {
            let mut carry = 0;

            for i in 0..N {
                unsafe {
                    use core::arch::x86_64::_addcarry_u64;
                    carry = _addcarry_u64(carry, self.0[i], self.0[i], &mut self.0[i])
                };
            }

            carry != 0
        }

        #[cfg(not(all(target_arch = "x86_64", feature = "asm")))]
        {
            let mut last = 0;
            for i in 0..N {
                let a = &mut self.0[i];
                let tmp = *a >> 63;
                *a <<= 1;
                *a |= last;
                last = tmp;
            }
            last != 0
        }
    }

    #[inline]
    pub fn muln(&mut self, mut n: u32) {
        if n >= (64 * N) as u32 {
            *self = Self::from(0u64);
            return;
        }

        while n >= 64 {
            let mut t = 0;
            for i in 0..N {
                core::mem::swap(&mut t, &mut self.0[i]);
            }
            n -= 64;
        }

        if n > 0 {
            let mut t = 0;
            #[allow(unused)]
            for i in 0..N {
                let a = &mut self.0[i];
                let t2 = *a >> (64 - n);
                *a <<= n;
                *a |= t;
                t = t2;
            }
        }
    }

    #[inline]
    pub fn mul(&self, other: &Self) -> (Self, Self) {
        if self.is_zero() || other.is_zero() {
            let zero = Self::zero();
            return (zero, zero);
        }

        let mut r = crate::const_helpers::MulBuffer::zeroed();

        let mut carry = 0;

        for i in 0..N {
            for j in 0..N {
                r[i + j] = mac_with_carry!(r[i + j], self.0[i], other.0[j], &mut carry);
            }
            r.b1[i] = carry;
            carry = 0;
        }

        (Self(r.b0), Self(r.b1))
    }

    #[inline]
    pub fn mul_low(&self, other: &Self) -> Self {
        if self.is_zero() || other.is_zero() {
            return Self::zero();
        }

        let mut res = Self::zero();
        let mut carry = 0;

        for i in 0..N {
            for j in 0..(N - i) {
                res.0[i + j] = mac_with_carry!(res.0[i + j], self.0[i], other.0[j], &mut carry);
            }
            carry = 0;
        }

        res
    }

    #[inline]
    pub fn mul_high(&self, other: &Self) -> Self {
        self.mul(other).1
    }

    #[inline]
    pub fn div2(&mut self) {
        let mut t = 0;
        for a in self.0.iter_mut().rev() {
            let t2 = *a << 63;
            *a >>= 1;
            *a |= t;
            t = t2;
        }
    }

    #[inline]
    pub fn divn(&mut self, mut n: u32) {
        if n >= (64 * N) as u32 {
            *self = Self::from(0u64);
            return;
        }

        while n >= 64 {
            let mut t = 0;
            for i in 0..N {
                core::mem::swap(&mut t, &mut self.0[N - i - 1]);
            }
            n -= 64;
        }

        if n > 0 {
            let mut t = 0;
            #[allow(unused)]
            for i in 0..N {
                let a = &mut self.0[N - i - 1];
                let t2 = *a << (64 - n);
                *a >>= n;
                *a |= t;
                t = t2;
            }
        }
    }

    #[inline]
    pub fn is_odd(&self) -> bool {
        self.0[0] & 1 == 1
    }

    #[inline]
    pub fn is_even(&self) -> bool {
        !self.is_odd()
    }

    #[inline]
    pub fn is_zero(&self) -> bool {
        self.0.iter().all(Zero::is_zero)
    }

    #[inline]
    pub fn num_bits(&self) -> u32 {
        let mut ret = N as u32 * 64;
        for i in self.0.iter().rev() {
            let leading = i.leading_zeros();
            ret -= leading;
            if leading != 64 {
                break;
            }
        }

        ret
    }

    #[inline]
    pub fn get_bit(&self, i: usize) -> bool {
        if i >= 64 * N {
            false
        } else {
            let limb = i / 64;
            let bit = i - (64 * limb);
            (self.0[limb] & (1 << bit)) != 0
        }
    }

    #[inline]
    pub fn from_bits_be(bits: &[bool]) -> Self {
        let mut bits = bits.to_vec();
        bits.reverse();
        Self::from_bits_le(&bits)
    }

    pub fn from_bits_le(bits: &[bool]) -> Self {
        let mut res = Self::zero();
        for (bits64, res_i) in bits.chunks(64).zip(&mut res.0) {
            for (i, bit) in bits64.iter().enumerate() {
                *res_i |= (*bit as u64) << i;
            }
        }
        res
    }

    #[inline]
    pub fn to_bytes_be(self) -> Vec<u8> {
        let mut le_bytes = self.to_bytes_le();
        le_bytes.reverse();
        le_bytes
    }

    #[inline]
    pub fn to_bytes_le(self) -> Vec<u8> {
        self.0.iter().flat_map(|&limb| limb.to_le_bytes()).collect()
    }
}

impl<const N: usize> UpperHex for BigInt<N> {
    fn fmt(&self, f: &mut core::fmt::Formatter<'_>) -> core::fmt::Result {
        write!(f, "{:016X}", BigUint::from(*self))
    }
}

impl<const N: usize> Debug for BigInt<N> {
    fn fmt(&self, f: &mut core::fmt::Formatter<'_>) -> core::fmt::Result {
        write!(f, "{:?}", BigUint::from(*self))
    }
}

impl<const N: usize> Display for BigInt<N> {
    fn fmt(&self, f: &mut core::fmt::Formatter<'_>) -> core::fmt::Result {
        write!(f, "{}", BigUint::from(*self))
    }
}

impl<const N: usize> Ord for BigInt<N> {
    #[inline]
    #[cfg_attr(target_arch = "x86_64", unroll_for_loops(12))]
    fn cmp(&self, other: &Self) -> core::cmp::Ordering {
        use core::cmp::Ordering;
        #[cfg(target_arch = "x86_64")]
        for i in 0..N {
            let a = &self.0[N - i - 1];
            let b = &other.0[N - i - 1];
            match a.cmp(b) {
                Ordering::Equal => {}
                order => return order,
            };
        }
        #[cfg(not(target_arch = "x86_64"))]
        for (a, b) in self.0.iter().rev().zip(other.0.iter().rev()) {
            if let order @ (Ordering::Less | Ordering::Greater) = a.cmp(b) {
                return order;
            }
        }
        Ordering::Equal
    }
}

impl<const N: usize> PartialOrd for BigInt<N> {
    #[inline]
    fn partial_cmp(&self, other: &Self) -> Option<core::cmp::Ordering> {
        Some(self.cmp(other))
    }
}

impl<const N: usize> Distribution<BigInt<N>> for Standard {
    fn sample<R: Rng + ?Sized>(&self, rng: &mut R) -> BigInt<N> {
        BigInt([(); N].map(|_| rng.gen()))
    }
}

impl<const N: usize> AsMut<[u64]> for BigInt<N> {
    #[inline]
    fn as_mut(&mut self) -> &mut [u64] {
        &mut self.0
    }
}

impl<const N: usize> AsRef<[u64]> for BigInt<N> {
    #[inline]
    fn as_ref(&self) -> &[u64] {
        &self.0
    }
}

macro_rules! impl_from_uint {
    ($type:ty) => {
        impl<const N: usize> From<$type> for BigInt<N> {
            #[inline]
            fn from(val: $type) -> BigInt<N> {
                let mut repr = Self::default();
                repr.0[0] = val.into();
                repr
            }
        }
    };
}

impl_from_uint!(u64);
impl_from_uint!(u32);
impl_from_uint!(u16);
impl_from_uint!(u8);

impl<const N: usize> From<u128> for BigInt<N> {
    #[inline]
    fn from(val: u128) -> BigInt<N> {
        let mut repr = Self::default();
        repr.0[0] = val as u64;
        repr.0[1] = (val >> 64) as u64;
        repr
    }
}

impl<const N: usize> TryFrom<BigUint> for BigInt<N> {
    type Error = ();

    /// Returns `Err(())` if the bit size of `val` is more than `N * 64`.
    #[inline]
    fn try_from(val: num_bigint::BigUint) -> Result<BigInt<N>, Self::Error> {
        let bytes = val.to_bytes_le();

        if bytes.len() > N * 8 {
            Err(())
        } else {
            let mut limbs = [0u64; N];

            bytes.chunks(8).enumerate().for_each(|(i, chunk)| {
                let mut chunk_padded = [0u8; 8];
                chunk_padded[..chunk.len()].copy_from_slice(chunk);
                limbs[i] = u64::from_le_bytes(chunk_padded)
            });

            Ok(Self(limbs))
        }
    }
}

impl<const N: usize> FromStr for BigInt<N> {
    type Err = ();

    fn from_str(s: &str) -> Result<Self, Self::Err> {
        let biguint = BigUint::from_str(s).map_err(|_| ())?;
        Self::try_from(biguint)
    }
}

impl<const N: usize> From<BigInt<N>> for BigUint {
    #[inline]
    fn from(val: BigInt<N>) -> num_bigint::BigUint {
        BigUint::from_bytes_le(&val.to_bytes_le())
    }
}

impl<const N: usize> From<BigInt<N>> for num_bigint::BigInt {
    #[inline]
    fn from(val: BigInt<N>) -> num_bigint::BigInt {
        use num_bigint::Sign;
        let sign = if val.is_zero() {
            Sign::NoSign
        } else {
            Sign::Plus
        };
        num_bigint::BigInt::from_bytes_le(sign, &val.to_bytes_le())
    }
}

// Only returns the absolute value for the integer
impl<const N: usize> From<Int<N>> for BigInt<N> {
    fn from(value: Int<N>) -> Self {
        let abs = value.abs();
        BigInt(*abs.as_words())
    }
}
impl<const N: usize> From<&Int<N>> for BigInt<N> {
    fn from(value: &Int<N>) -> Self {
        let abs = value.abs();
        BigInt(*abs.as_words())
    }
}

impl<B: Borrow<Self>, const N: usize> BitXorAssign<B> for BigInt<N> {
    fn bitxor_assign(&mut self, rhs: B) {
        (0..N).for_each(|i| self.0[i] ^= rhs.borrow().0[i])
    }
}

impl<B: Borrow<Self>, const N: usize> BitXor<B> for BigInt<N> {
    type Output = Self;

    fn bitxor(mut self, rhs: B) -> Self::Output {
        self ^= rhs;
        self
    }
}

impl<B: Borrow<Self>, const N: usize> BitAndAssign<B> for BigInt<N> {
    fn bitand_assign(&mut self, rhs: B) {
        (0..N).for_each(|i| self.0[i] &= rhs.borrow().0[i])
    }
}

impl<B: Borrow<Self>, const N: usize> BitAnd<B> for BigInt<N> {
    type Output = Self;

    fn bitand(mut self, rhs: B) -> Self::Output {
        self &= rhs;
        self
    }
}

impl<B: Borrow<Self>, const N: usize> BitOrAssign<B> for BigInt<N> {
    fn bitor_assign(&mut self, rhs: B) {
        (0..N).for_each(|i| self.0[i] |= rhs.borrow().0[i])
    }
}

impl<B: Borrow<Self>, const N: usize> BitOr<B> for BigInt<N> {
    type Output = Self;

    fn bitor(mut self, rhs: B) -> Self::Output {
        self |= rhs;
        self
    }
}

impl<const N: usize> ShrAssign<u32> for BigInt<N> {
    /// Computes the bitwise shift right operation in place.
    ///
    /// Differently from the built-in numeric types (u8, u32, u64, etc.) this
    /// operation does *not* return an underflow error if the number of bits
    /// shifted is larger than N * 64. Instead the result will be saturated to
    /// zero.
    fn shr_assign(&mut self, mut rhs: u32) {
        if rhs >= (64 * N) as u32 {
            *self = Self::from(0u64);
            return;
        }

        while rhs >= 64 {
            let mut t = 0;
            for limb in self.0.iter_mut().rev() {
                core::mem::swap(&mut t, limb);
            }
            rhs -= 64;
        }

        if rhs > 0 {
            let mut t = 0;
            for a in self.0.iter_mut().rev() {
                let t2 = *a << (64 - rhs);
                *a >>= rhs;
                *a |= t;
                t = t2;
            }
        }
    }
}

impl<const N: usize> ShrAssign<usize> for BigInt<N> {
    /// Computes the bitwise shift right operation in place.
    ///
    /// Differently from the built-in numeric types (u8, u32, u64, etc.) this
    /// operation does *not* return an underflow error if the number of bits
    /// shifted is larger than N * 64. Instead the result will be saturated to
    /// zero.
    fn shr_assign(&mut self, mut rhs: usize) {
        if rhs >= (64 * N) {
            *self = Self::from(0u64);
            return;
        }

        while rhs >= 64 {
            let mut t = 0;
            for limb in self.0.iter_mut().rev() {
                core::mem::swap(&mut t, limb);
            }
            rhs -= 64;
        }

        if rhs > 0 {
            let mut t = 0;
            for a in self.0.iter_mut().rev() {
                let t2 = *a << (64 - rhs);
                *a >>= rhs;
                *a |= t;
                t = t2;
            }
        }
    }
}

impl<const N: usize> Shr<u32> for BigInt<N> {
    type Output = Self;

    /// Computes bitwise shift right operation.
    ///
    /// Differently from the built-in numeric types (u8, u32, u64, etc.) this
    /// operation does *not* return an underflow error if the number of bits
    /// shifted is larger than N * 64. Instead the result will be saturated to
    /// zero.
    fn shr(mut self, rhs: u32) -> Self::Output {
        self >>= rhs;
        self
    }
}

impl<const N: usize> ShlAssign<u32> for BigInt<N> {
    /// Computes the bitwise shift left operation in place.
    ///
    /// Differently from the built-in numeric types (u8, u32, u64, etc.) this
    /// operation does *not* return an overflow error if the number of bits
    /// shifted is larger than N * 64. Instead, the overflow will be chopped
    /// off.
    fn shl_assign(&mut self, mut rhs: u32) {
        if rhs >= (64 * N) as u32 {
            *self = Self::from(0u64);
            return;
        }

        while rhs >= 64 {
            let mut t = 0;
            for i in 0..N {
                core::mem::swap(&mut t, &mut self.0[i]);
            }
            rhs -= 64;
        }

        if rhs > 0 {
            let mut t = 0;
            #[allow(unused)]
            for i in 0..N {
                let a = &mut self.0[i];
                let t2 = *a >> (64 - rhs);
                *a <<= rhs;
                *a |= t;
                t = t2;
            }
        }
    }
}

impl<const N: usize> ShlAssign<usize> for BigInt<N> {
    /// Computes the bitwise shift left operation in place.
    ///
    /// Differently from the built-in numeric types (u8, u32, u64, etc.) this
    /// operation does *not* return an overflow error if the number of bits
    /// shifted is larger than N * 64. Instead, the overflow will be chopped
    /// off.
    fn shl_assign(&mut self, mut rhs: usize) {
        if rhs >= (64 * N) {
            *self = Self::from(0u64);
            return;
        }

        while rhs >= 64 {
            let mut t = 0;
            for i in 0..N {
                core::mem::swap(&mut t, &mut self.0[i]);
            }
            rhs -= 64;
        }

        if rhs > 0 {
            let mut t = 0;
            #[allow(unused)]
            for i in 0..N {
                let a = &mut self.0[i];
                let t2 = *a >> (64 - rhs);
                *a <<= rhs;
                *a |= t;
                t = t2;
            }
        }
    }
}

impl<const N: usize> Shl<u32> for BigInt<N> {
    type Output = Self;

    /// Computes the bitwise shift left operation in place.
    ///
    /// Differently from the built-in numeric types (u8, u32, u64, etc.) this
    /// operation does *not* return an overflow error if the number of bits
    /// shifted is larger than N * 64. Instead, the overflow will be chopped
    /// off.
    fn shl(mut self, rhs: u32) -> Self::Output {
        self <<= rhs;
        self
    }
}

impl<const N: usize> Not for BigInt<N> {
    type Output = Self;

    fn not(self) -> Self::Output {
        let mut result = Self::zero();
        for i in 0..N {
            result.0[i] = !self.0[i];
        }
        result
    }
}

impl<const N: usize> FromBytes for BigInt<N> {
    fn from_bytes_le(bytes: &[u8]) -> Option<Self> {
        const LIMB_SIZE: usize = size_of::<u64>();
        if bytes.len() > N * LIMB_SIZE {
            return None;
        }

        let mut limbs = [0u64; N];

        // Process byte chunks, handling cases where chunk < 8 bytes
        for (i, chunk) in bytes.chunks(LIMB_SIZE).enumerate() {
            let mut padded_chunk = [0u8; LIMB_SIZE];

            // Copy bytes aligning to the least significant bytes
            padded_chunk[..chunk.len()].copy_from_slice(chunk);

            limbs[i] = u64::from_le_bytes(padded_chunk);
        }

        Some(Self(limbs))
    }

    fn from_bytes_be(bytes: &[u8]) -> Option<Self> {
        const LIMB_SIZE: usize = size_of::<u64>();
        if bytes.len() > N * LIMB_SIZE {
            return None;
        }

        let mut limbs = [0u64; N];

        // Process byte chunks, handling cases where chunk < 8 bytes
        for (i, chunk) in bytes.chunks(LIMB_SIZE).rev().enumerate() {
            let mut padded_chunk = [0u8; LIMB_SIZE];

            // Copy bytes aligning to the most significant bytes
            let start_idx = LIMB_SIZE.saturating_sub(chunk.len());

            padded_chunk[start_idx..].copy_from_slice(chunk);

            limbs[i] = u64::from_be_bytes(padded_chunk);
        }

        Some(Self(limbs))
    }
}

/// Compute the signed modulo operation on a u64 representation, returning the result.
/// If n % modulus > modulus / 2, return modulus - n
/// # Example
/// ```
/// use ark_ff::signed_mod_reduction;
/// let res = signed_mod_reduction(6u64, 8u64);
/// assert_eq!(res, -2i64);
/// ```
pub fn signed_mod_reduction(n: u64, modulus: u64) -> i64 {
    let t = (n % modulus) as i64;
    if t as u64 >= (modulus / 2) {
        t - (modulus as i64)
    } else {
        t
    }
}

pub type BigInteger64 = BigInt<1>;
pub type BigInteger128 = BigInt<2>;
pub type BigInteger256 = BigInt<4>;
pub type BigInteger320 = BigInt<5>;
pub type BigInteger384 = BigInt<6>;
pub type BigInteger448 = BigInt<7>;
pub type BigInteger768 = BigInt<12>;
pub type BigInteger832 = BigInt<13>;

#[cfg(test)]
mod tests {
    use super::*;

    #[test]
    fn converts_from_bytes_le_valid() {
        let bytes = [0xEF, 0xCD, 0xAB, 0x89, 0x67, 0x45, 0x23, 0x01];
        let bigint = BigInteger64::from_bytes_le(&bytes).unwrap();

        // Same as BE but reversed
        let expected = BigInteger64::from(0x0123456789ABCDEFu64);
        assert_eq!(bigint, expected);
    }

    #[test]
    fn converts_from_bytes_be_valid() {
        let bytes = [0x01, 0x23, 0x45, 0x67, 0x89, 0xAB, 0xCD, 0xEF];
        let bigint = BigInteger64::from_bytes_be(&bytes).unwrap();

        let expected = BigInteger64::from(0x0123456789ABCDEFu64);
        assert_eq!(bigint, expected);
    }

    #[test]
    fn converts_from_bytes_le_single_byte() {
        let bytes = [0xAB]; // Only 1 byte
        let bigint = BigInteger64::from_bytes_le(&bytes).unwrap();
        let expected = BigInteger64::from(0xABu64);
        assert_eq!(bigint, expected);
    }

    #[test]
    fn converts_from_bytes_be_single_byte() {
        let bytes = [0xAB]; // Only 1 byte
        let bigint = BigInteger64::from_bytes_be(&bytes).unwrap();
        let expected = BigInteger64::from(0xABu64);
        assert_eq!(bigint, expected);
    }

    #[test]
    fn converts_from_bytes_le_partial_limb() {
        let bytes = [0x12, 0x34, 0x56]; // Only 3 bytes
        let bigint = BigInteger64::from_bytes_le(&bytes).unwrap();
        let expected = BigInteger64::from(0x563412u64);
        assert_eq!(bigint, expected);
    }

    #[test]
    fn converts_from_bytes_be_partial_limb() {
        let bytes = [0x12, 0x34, 0x56]; // Only 3 bytes
        let bigint = BigInteger64::from_bytes_be(&bytes).unwrap();
        let expected = BigInteger64::from(0x123456u64);
        assert_eq!(bigint, expected);
    }

    #[test]
    fn converts_from_bytes_le_zero() {
        let bytes = [0x00; 8];
        let bigint = BigInteger64::from_bytes_le(&bytes).unwrap();
        assert_eq!(bigint, BigInteger64::zero());
    }

    #[test]
    fn converts_from_bytes_be_zero() {
        let bytes = [0x00; 8];
        let bigint = BigInteger64::from_bytes_be(&bytes).unwrap();
        assert_eq!(bigint, BigInteger64::zero());
    }

    #[test]
    fn converts_from_bytes_le_max_value() {
        let bytes = [0xFF; 8];
        let bigint = BigInteger64::from_bytes_le(&bytes).unwrap();
        let expected = BigInteger64::from(u64::MAX);
        assert_eq!(bigint, expected);
    }

    #[test]
    fn converts_from_bytes_be_max_value() {
        let bytes = [0xFF; 8];
        let bigint = BigInteger64::from_bytes_be(&bytes).unwrap();
        let expected = BigInteger64::from(u64::MAX);
        assert_eq!(bigint, expected);
    }

    #[test]
    fn converts_from_bytes_le_vs_be() {
        let bytes = [0x12, 0x34, 0x56, 0x78, 0x9A, 0xBC, 0xDE, 0xF0];
        let bigint_be = BigInteger64::from_bytes_be(&bytes);
        let mut bytes_reversed = bytes;
        bytes_reversed.reverse();
        let bigint_le = BigInteger64::from_bytes_le(&bytes_reversed);

        assert_eq!(bigint_be, bigint_le);
    }

    #[test]
    fn converts_from_bytes_le_with_leading_zeros() {
        let bytes = [0x00, 0x00, 0x00, 0x00, 0x01, 0x23, 0x45, 0x67];
        let bigint = BigInteger64::from_bytes_le(&bytes).unwrap();
        let expected = BigInteger64::from(0x6745230100000000u64);
        assert_eq!(bigint, expected);
    }

    #[test]
    fn converts_from_bytes_be_with_leading_zeros() {
        let bytes = [0x00, 0x00, 0x00, 0x00, 0x01, 0x23, 0x45, 0x67];
        let bigint = BigInteger64::from_bytes_be(&bytes).unwrap();
        let expected = BigInteger64::from(0x1234567u64);
        assert_eq!(bigint, expected);
    }

    #[test]
    fn converts_bigint256_from_bytes_le_valid() {
        let bytes = [
            0x01, 0x23, 0x45, 0x67, 0x89, 0xAB, 0xCD, 0xEF, // LSB
            0x11, 0x23, 0x45, 0x67, 0x89, 0xAB, 0xCD, 0xEF, 0x21, 0x23, 0x45, 0x67, 0x89, 0xAB,
            0xCD, 0xEF, 0x31, 0x23, 0x45, 0x67, 0x89, 0xAB, 0xCD, 0xEF, // MSB
        ];

        let bigint = BigInteger256::from_bytes_le(&bytes).unwrap();

        let expected = BigInt([
            0xEFCDAB8967452301,
            0xEFCDAB8967452311,
            0xEFCDAB8967452321,
            0xEFCDAB8967452331,
        ]);

        assert_eq!(bigint, expected);
    }

    #[test]
    fn converts_bigint256_from_bytes_be_valid() {
        let bytes = [
            0x01, 0x23, 0x45, 0x67, 0x89, 0xAB, 0xCD, 0xEF, // MSB
            0x11, 0x23, 0x45, 0x67, 0x89, 0xAB, 0xCD, 0xEF, //
            0x21, 0x23, 0x45, 0x67, 0x89, 0xAB, 0xCD, 0xEF, //
            0x31, 0x23, 0x45, 0x67, 0x89, 0xAB, 0xCD, 0xEF, // LSB
        ];

        let bigint = BigInteger256::from_bytes_be(&bytes).unwrap();

        let expected = BigInt([
            0x3123456789ABCDEF,
            0x2123456789ABCDEF,
            0x1123456789ABCDEF,
            0x0123456789ABCDEF,
        ]);

        assert_eq!(bigint, expected);
    }
}<|MERGE_RESOLUTION|>--- conflicted
+++ resolved
@@ -246,21 +246,6 @@
         (self, borrow != 0)
     }
 
-<<<<<<< HEAD
-    #[allow(dead_code)]
-    #[inline]
-    pub(crate) const fn const_add_with_carry(mut self, other: &Self) -> (Self, bool) {
-        let mut carry = 0;
-
-        crate::const_for!((i in 0..N) {
-            self.0[i] = adc!(self.0[i], other.0[i], &mut carry);
-        });
-
-        (self, carry != 0)
-    }
-
-=======
->>>>>>> e1380152
     pub(crate) const fn const_mul2_with_carry(mut self) -> (Self, bool) {
         let mut last = 0;
         crate::const_for!((i in 0..N) {
