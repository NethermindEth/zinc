--- conflicted
+++ resolved
@@ -29,24 +29,15 @@
 }
 
 // Ensures that polynomials and evaluation points are of appropriate size
-<<<<<<< HEAD
-pub(super) fn validate_input<'a, const I: usize, const N: usize>(
+pub(super) fn validate_input<'cfg, 'a, const I: usize, const N: usize>(
     function: &str,
     param_num_vars: usize,
     polys: impl Iterable<Item = &'a MLE_Z<I>>,
-    points: impl Iterable<Item = &'a [F<N>]>,
-) -> Result<(), Error> {
-=======
-pub(super) fn validate_input<'cfg, 'a, const N: usize>(
-    function: &str,
-    param_num_vars: usize,
-    polys: impl Iterable<Item = &'a MLE_Z<N>>,
     points: impl Iterable<Item = &'a [F<'cfg, N>]>,
 ) -> Result<(), Error>
 where
     'cfg: 'a,
 {
->>>>>>> bc7e1e78
     // Ensure all the number of variables in the polynomials don't exceed the limit
     for poly in polys.iter() {
         if param_num_vars < poly.num_vars {
