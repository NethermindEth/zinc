#![allow(non_local_definitions)]
#![allow(clippy::eq_op)]

use criterion::{criterion_group, criterion_main, BenchmarkGroup, Criterion};
use std::str::FromStr;
use std::time::{Duration, Instant};
use zinc::field::conversion::FieldMap;
use zinc::transcript::KeccakTranscript;

use ark_std::test_rng;
use criterion::measurement::WallTime;
use zinc::biginteger::BigInt;

use zinc::field_config::{ConfigRef, FieldConfig};
use zinc::poly_z::mle::{DenseMultilinearExtension, MultilinearExtension};
use zinc::zip::code::ZipSpec1;
use zinc::zip::pcs::structs::MultilinearZip;
use zinc::zip::pcs_transcript::PcsTranscript;
const INT_LIMBS: usize = 1;
const FIELD_LIMBS: usize = 4;
type BenchZip = MultilinearZip<
    INT_LIMBS,
    { 2 * INT_LIMBS },
    { 4 * INT_LIMBS },
    { 8 * INT_LIMBS },
    ZipSpec1,
    KeccakTranscript,
>;

fn commit<const P: usize>(group: &mut BenchmarkGroup<WallTime>, modulus: &str, spec: usize) {
    let mut rng = test_rng();
    type T = KeccakTranscript;
    let mut keccak_transcript = T::new();
    let params = BenchZip::setup(1 << P, &mut keccak_transcript);

    group.bench_function(
        format!("Commit: RandomField<{FIELD_LIMBS}>, poly_size = 2^{P}(Int limbs = {INT_LIMBS}), ZipSpec{spec}, modulus={modulus}"),
        |b| {
            b.iter_custom(|iters| {
                let mut total_duration = Duration::ZERO;
                for _ in 0..iters {
                    let poly = DenseMultilinearExtension::rand(P, &mut rng);
                    let timer = Instant::now();
                    let _ = BenchZip::commit::<FIELD_LIMBS>(&params, &poly).expect("Failed to commit");
                    total_duration += timer.elapsed()
                }

                total_duration / iters as u32
            })
        },
    );
}

fn open<const P: usize>(group: &mut BenchmarkGroup<WallTime>, modulus: &str, spec: usize) {
    let mut rng = test_rng();
<<<<<<< HEAD
    let field_config: *const FieldConfig<FIELD_LIMBS> =
        &FieldConfig::new(BigInt::<FIELD_LIMBS>::from_str(modulus).unwrap());
=======
    let config = FieldConfig::new(BigInt::<N>::from_str(modulus).unwrap());
    let field_config = ConfigRef::from(&config);
>>>>>>> bc7e1e78

    type T = KeccakTranscript;
    let mut keccak_transcript = T::new();
    let params = BenchZip::setup(1 << P, &mut keccak_transcript);

    let poly = DenseMultilinearExtension::rand(P, &mut rng);
    let (data, _) = BenchZip::commit::<FIELD_LIMBS>(&params, &poly).unwrap();
    let point = vec![1i64; P];

    group.bench_function(
        format!("Open: RandomField<{FIELD_LIMBS}>, poly_size = 2^{P}(Int limbs = {INT_LIMBS}), ZipSpec{spec}, modulus={modulus}"),
        |b| {
            b.iter_custom(|iters| {
                let mut total_duration = Duration::ZERO;
                for _ in 0..iters {
                    let mut transcript = PcsTranscript::new();
                    let timer = Instant::now();
                    BenchZip::open(
                        &params,
                        &poly,
                        &data,
                        &point.map_to_field(field_config),
                        field_config,
                        &mut transcript,
                    )
                    .expect("Failed to make opening");
                    total_duration += timer.elapsed();
                }
                total_duration / iters as u32
            })
        },
    );
}
fn verify<const P: usize>(group: &mut BenchmarkGroup<WallTime>, modulus: &str, spec: usize) {
    let mut rng = test_rng();
<<<<<<< HEAD
    let field_config = &FieldConfig::new(BigInt::<FIELD_LIMBS>::from_str(modulus).unwrap());
=======
    let config = FieldConfig::new(BigInt::<N>::from_str(modulus).unwrap());
    let field_config = ConfigRef::from(&config);
>>>>>>> bc7e1e78

    type T = KeccakTranscript;
    let mut keccak_transcript = T::new();
    let params = BenchZip::setup(1 << P, &mut keccak_transcript);

    let poly = DenseMultilinearExtension::rand(P, &mut rng);
    let (data, commitment) = BenchZip::commit::<FIELD_LIMBS>(&params, &poly).unwrap();
    let point = vec![1i64; P];
    let eval = poly.evaluations.last().unwrap();
    let mut transcript = PcsTranscript::new();

    BenchZip::open(
        &params,
        &poly,
        &data,
        &point.map_to_field(field_config),
        field_config,
        &mut transcript,
    )
    .unwrap();

    let proof = transcript.into_proof();

    group.bench_function(
        format!("Verify: RandomField<{FIELD_LIMBS}>, poly_size = 2^{P}(Int limbs = {INT_LIMBS}), ZipSpec{spec}, modulus={modulus}"),
        |b| {
            b.iter_custom(|iters| {
                let mut total_duration = Duration::ZERO;
                for _ in 0..iters {
                    let mut transcript = PcsTranscript::from_proof(&proof);
                    let timer = Instant::now();
                    BenchZip::verify(
                        &params,
                        &commitment,
                        &point.map_to_field(field_config),
                        eval.map_to_field(field_config),
                        &mut transcript,
                        field_config
                            .reference()
                            .expect("Field config cannot be none"),
                    )
                    .expect("Failed to verify");
                    total_duration += timer.elapsed();
                }
                total_duration / iters as u32
            })
        },
    );
}

fn zip_benchmarks(c: &mut Criterion) {
    let mut group = c.benchmark_group("Zip");

    commit::<12>(
        &mut group,
        "106319353542452952636349991594949358997917625194731877894581586278529202198383",
        1,
    );
    commit::<16>(
        &mut group,
        "106319353542452952636349991594949358997917625194731877894581586278529202198383",
        1,
    );

    open::<12>(
        &mut group,
        "106319353542452952636349991594949358997917625194731877894581586278529202198383",
        1,
    );
    open::<16>(
        &mut group,
        "106319353542452952636349991594949358997917625194731877894581586278529202198383",
        1,
    );

    verify::<12>(
        &mut group,
        "106319353542452952636349991594949358997917625194731877894581586278529202198383",
        1,
    );
    verify::<16>(
        &mut group,
        "106319353542452952636349991594949358997917625194731877894581586278529202198383",
        1,
    );

    group.finish();
}

criterion_group!(benches, zip_benchmarks);
criterion_main!(benches);<|MERGE_RESOLUTION|>--- conflicted
+++ resolved
@@ -53,13 +53,8 @@
 
 fn open<const P: usize>(group: &mut BenchmarkGroup<WallTime>, modulus: &str, spec: usize) {
     let mut rng = test_rng();
-<<<<<<< HEAD
-    let field_config: *const FieldConfig<FIELD_LIMBS> =
-        &FieldConfig::new(BigInt::<FIELD_LIMBS>::from_str(modulus).unwrap());
-=======
-    let config = FieldConfig::new(BigInt::<N>::from_str(modulus).unwrap());
+    let config = FieldConfig::new(BigInt::<FIELD_LIMBS>::from_str(modulus).unwrap());
     let field_config = ConfigRef::from(&config);
->>>>>>> bc7e1e78
 
     type T = KeccakTranscript;
     let mut keccak_transcript = T::new();
@@ -95,12 +90,8 @@
 }
 fn verify<const P: usize>(group: &mut BenchmarkGroup<WallTime>, modulus: &str, spec: usize) {
     let mut rng = test_rng();
-<<<<<<< HEAD
-    let field_config = &FieldConfig::new(BigInt::<FIELD_LIMBS>::from_str(modulus).unwrap());
-=======
-    let config = FieldConfig::new(BigInt::<N>::from_str(modulus).unwrap());
+    let config = FieldConfig::new(BigInt::<FIELD_LIMBS>::from_str(modulus).unwrap());
     let field_config = ConfigRef::from(&config);
->>>>>>> bc7e1e78
 
     type T = KeccakTranscript;
     let mut keccak_transcript = T::new();
