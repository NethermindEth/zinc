#![allow(non_snake_case)]

use crate::field::conversion::FieldMap;
use ark_ff::UniformRand;
use crypto_bigint::Random;

use crate::{biginteger::BigInt, field_config::FieldConfig};

pub mod arithmetic;
pub mod comparison;
pub mod constant;
pub mod conversion;

#[derive(Copy, Clone)]
pub enum RandomField<'cfg, const N: usize> {
    Raw {
        value: BigInt<N>,
    },
    Initialized {
        config: ConfigRef<'cfg, N>,
        value: BigInt<N>,
    },
}

use crate::field_config::ConfigRef;
use RandomField::*;

impl<'cfg, const N: usize> RandomField<'cfg, N> {
    pub type Cfg = ConfigRef<'cfg, N>;

    pub fn is_raw(&self) -> bool {
        matches!(self, Raw { .. })
    }

    pub fn is_initialized(&self) -> bool {
        matches!(self, Initialized { .. })
    }

    pub fn with_raw_value_or<F, A>(&self, f: F, default: A) -> A
    where
        F: Fn(&BigInt<N>) -> A,
    {
        match self {
            Raw { value } => f(value),
            _ => default,
        }
    }

    pub fn with_raw_value_mut_or<F, A>(&mut self, f: F, default: A) -> A
    where
        F: Fn(&mut BigInt<N>) -> A,
    {
        match self {
            Raw { value } => f(value),
            _ => default,
        }
    }

    pub fn with_init_value<'a, F, A>(&'a self, f: F) -> Option<A>
    where
        F: Fn(&'a FieldConfig<N>, &'a BigInt<N>) -> A,
    {
        match self {
            Initialized { config, value } => Some(f(
                config.reference().expect("Field config cannot be none"),
                value,
            )),
            _ => None,
        }
    }

    pub fn with_init_value_or<'a, F, A>(&'a self, f: F, default: A) -> A
    where
        F: Fn(&'a FieldConfig<N>, &'a BigInt<N>) -> A,
    {
        match self {
            Initialized { config, value } => f(
                config.reference().expect("Field config cannot be none"),
                value,
            ),
            _ => default,
        }
    }

    pub fn with_either<'a, R, I, A>(&'a self, raw_fn: R, init_fn: I) -> A
    where
        I: Fn(&'a FieldConfig<N>, &'a BigInt<N>) -> A,
        R: Fn(&'a BigInt<N>) -> A,
    {
        match self {
            Raw { value } => raw_fn(value),
            Initialized { config, value } => init_fn(
                config.reference().expect("Field config cannot be none"),
                value,
            ),
        }
    }

    pub fn with_either_mut<'a, R, I, A>(&'a mut self, raw_fn: R, init_fn: I) -> A
    where
        I: Fn(&'a FieldConfig<N>, &'a mut BigInt<N>) -> A,
        R: Fn(&'a mut BigInt<N>) -> A,
    {
        match self {
            Raw { value } => raw_fn(value),
            Initialized { config, value } => init_fn(
                config.reference().expect("Field config cannot be none"),
                value,
            ),
        }
    }

    pub fn with_either_owned<R, I, A>(self, raw_fn: R, init_fn: I) -> A
    where
        I: Fn(&FieldConfig<N>, BigInt<N>) -> A,
        R: Fn(BigInt<N>) -> A,
    {
        match self {
            Raw { value } => raw_fn(value),
            Initialized { config, value } => init_fn(
                config.reference().expect("Field config cannot be none"),
                value,
            ),
        }
    }

    #[inline(always)]
    pub fn value(&self) -> &BigInt<N> {
        match self {
            Raw { value } => value,
            Initialized { value, .. } => value,
        }
    }

    #[inline(always)]
    pub fn value_mut(&mut self) -> &mut BigInt<N> {
        match self {
            Raw { value } => value,
            Initialized { value, .. } => value,
        }
    }

    pub fn with_aligned_config_mut<F, G, A>(
        &mut self,
        rhs: &Self,
        with_config: F,
        without_config: G,
    ) -> A
    where
        F: Fn(&mut BigInt<N>, &BigInt<N>, &FieldConfig<N>) -> A,
        G: Fn(&mut BigInt<N>, &BigInt<N>) -> A,
    {
        match (self, rhs) {
            (Raw { value: value_self }, Raw { value: rhs }) => without_config(value_self, rhs),
            (
                Initialized {
                    value: value_self,
                    config,
                },
                Initialized {
                    value: value_rhs, ..
                },
            ) => with_config(
                value_self,
                value_rhs,
                config.reference().expect("Field config cannot be none"),
            ),
            (
                Initialized {
                    value: value_self,
                    config,
                },
                rhs @ Raw { .. },
            ) => {
                let rhs = (*rhs).set_config_owned(*config);
                with_config(
                    value_self,
                    rhs.value(),
                    config.reference().expect("Field config cannot be none"),
                )
            }
            (
                lhs @ Raw { .. },
                Initialized {
                    value: value_rhs,
                    config,
                },
            ) => {
                lhs.set_config(*config);

                with_config(
                    lhs.value_mut(),
                    value_rhs,
                    config.reference().expect("Field config cannot be none"),
                )
            }
        }
    }

    pub fn config_copied(&self) -> Option<FieldConfig<N>> {
        match self {
            Raw { .. } => None,
            Initialized { config, .. } => config.reference().copied(),
        }
    }

    pub fn rand_with_config<R: ark_std::rand::Rng + ?Sized>(
        rng: &mut R,
        config: Self::Cfg,
    ) -> Self {
        loop {
            let mut value = BigInt::rand(rng);
            let modulus = config
                .reference()
                .expect("Field config cannot be none")
                .modulus();
            let shave_bits = 64 * N - modulus.num_bits() as usize;
            // Mask away the unused bits at the beginning.
            assert!(shave_bits <= 64);
            let mask = if shave_bits == 64 {
                0
            } else {
                u64::MAX >> shave_bits
            };

            let val = value.last_mut();
            *val &= mask;

            if value < *modulus {
                return value.map_to_field(config);
            }
        }
    }

    pub fn zero_with_config(config: Self::Cfg) -> Self {
        Initialized {
            config,
            value: BigInt::zero(),
        }
    }

    pub fn set_config(&mut self, config: Self::Cfg) {
        self.with_raw_value_mut_or(
            |value| {
                // Ideally we should do something like:
                //
                // ```
                // let modulus: BigInt<N> = unsafe { (*config).modulus };
                // *value = *value % modulus;
                // ```
                //
                // but we don't have `mod` out of the box.
                // So let's hope we don't exceed the modulus.

                // TODO: prettify this

                *value = *Self::from_bigint(config, *value)
                    .expect("Should not end up with a None here.")
                    .value();
            },
            (),
        );

        let value = ark_std::mem::take(self.value_mut());

        *self = Initialized { config, value }
    }

    /// Config setter that can be used after a `RandomField::rand(...)` call.
    pub fn set_config_owned(mut self, config: Self::Cfg) -> Self {
        self.set_config(config);
        self
    }

    #[inline(always)]
    pub fn config_ptr(&self) -> Self::Cfg {
        match self {
            Raw { .. } => ConfigRef::NONE,
            Initialized { config, .. } => *config,
        }
    }

    pub fn new_unchecked(config: Self::Cfg, value: BigInt<N>) -> Self {
        Initialized { config, value }
    }

    /// Convert from `BigInteger` to `RandomField`
    ///
    /// If `BigInteger` is greater then field modulus return `None`
    pub fn from_bigint(config: Self::Cfg, value: BigInt<N>) -> Option<Self> {
        let config_ref = match config.reference() {
            Some(config) => config,
            None => return Some(Raw { value }),
        };

        if value >= *config_ref.modulus() {
            None
        } else {
            let mut r = value;

            config_ref.mul_assign(&mut r, config_ref.r2());

            Some(Self::new_unchecked(Self::Cfg::from(config_ref), r))
        }
    }

    pub fn from_i64(value: i64, config: Self::Cfg) -> Option<Self> {
        let config_ref = match config.reference() {
            Some(config) => config,
            None => {
                panic!("Cannot convert signed integer to prime field element without a modulus")
            }
        };

        if BigInt::from(value.unsigned_abs()) >= *config_ref.modulus() {
            None
        } else {
            let mut r = (value.unsigned_abs()).into();

            (*config_ref).mul_assign(&mut r, config_ref.r2());

            let mut elem = Self::new_unchecked(Self::Cfg::from(config_ref), r);
            if value.is_negative() {
                elem = -elem;
            }
            Some(elem)
        }
    }

    pub fn into_bigint(self) -> BigInt<N> {
        self.with_either_owned(|value| value, Self::demontgomery)
    }

    fn demontgomery(config: &FieldConfig<N>, value: BigInt<N>) -> BigInt<N> {
<<<<<<< HEAD
        value.demontgomery(config.modulus(), config.inv())
=======
        value.demontgomery(&config.modulus, config.inv)
>>>>>>> e23ddb71
    }
}

impl<const N: usize> UniformRand for RandomField<'_, N> {
    fn rand<R: ark_std::rand::Rng + ?Sized>(rng: &mut R) -> Self {
        let value = BigInt::rand(rng);

        Self::Raw { value }
    }
}

impl<const N: usize> Random for RandomField<'_, N> {
    fn random(rng: &mut (impl ark_std::rand::RngCore + ?Sized)) -> Self {
        let value = BigInt::rand(rng);

        Self::Raw { value }
    }
}

impl<const N: usize> ark_std::fmt::Debug for RandomField<'_, N> {
    fn fmt(&self, f: &mut ark_std::fmt::Formatter<'_>) -> ark_std::fmt::Result {
        match self {
            Raw { value } => write!(f, "{}, no config", value),
            self_ => write!(
                f,
                "{} in Z_{}",
                self_.into_bigint(),
                self.config_ptr().reference().unwrap().modulus()
            ),
        }
    }
}

impl<const N: usize> ark_std::fmt::Display for RandomField<'_, N> {
    fn fmt(&self, f: &mut ark_std::fmt::Formatter<'_>) -> ark_std::fmt::Result {
        // TODO: we should go back from Montgomery here.
        match self {
            Raw { value } => {
                write!(f, "{}", value)
            }
            self_ @ Initialized { .. } => {
                write!(f, "{}", self_.into_bigint())
            }
        }
    }
}

impl<const N: usize> Default for RandomField<'_, N> {
    fn default() -> Self {
        Raw {
            value: BigInt::zero(),
        }
    }
}

unsafe impl<const N: usize> Send for RandomField<'_, N> {}
unsafe impl<const N: usize> Sync for RandomField<'_, N> {}

#[derive(Debug)]
pub enum DebugRandomField<const N: usize> {
    Raw {
        value: BigInt<N>,
    },

    Initialized {
        config: FieldConfig<N>,
        value: BigInt<N>,
    },
}

impl<const N: usize> From<RandomField<'_, N>> for DebugRandomField<N> {
    fn from(value: RandomField<'_, N>) -> Self {
        match value {
            RandomField::Raw { value } => Self::Raw { value },
            RandomField::Initialized { config, value } => Self::Initialized {
                config: *config.reference().unwrap(),
                value,
            },
        }
    }
}

impl<const N: usize> ark_std::fmt::Display for DebugRandomField<N> {
    fn fmt(&self, f: &mut ark_std::fmt::Formatter<'_>) -> ark_std::fmt::Result {
        match self {
            Self::Raw { value } => {
                write!(f, "{}", value)
            }
            self_ @ Self::Initialized { .. } => {
                write!(f, "{}", self_)
            }
        }
    }
}

#[cfg(test)]
mod tests {
    use crate::{
        biginteger::BigInt,
        field::RandomField,
        field_config::{ConfigRef, FieldConfig},
    };
    use ark_std::str::FromStr;

    /// Helper macro to create a field config with a given modulus
    #[macro_export]
    macro_rules! create_field_config {
        ($N:expr, $modulus:expr) => {{
            let bigint = BigInt::<$N>::from_str(stringify!($modulus))
                .expect("Failed to parse modulus into BigInt");
            let cfg = FieldConfig::new(bigint);
            (cfg, ConfigRef::from(&cfg))
        }};

        ($modulus:expr) => {{
            let bigint = BigInt::<1>::from_str(&$modulus.to_string())
                .expect("Failed to parse modulus into BigInt");

            let cfg = FieldConfig::new(bigint);
            (cfg, ConfigRef::from(&cfg))
        }};
    }

    /// Helper macro to create a BigInt with a given modulus
    #[macro_export]
    macro_rules! create_bigint {
        ($N:expr, $value:expr) => {{
            BigInt::<$N>::from_str(stringify!($value)).unwrap()
        }};

        ($value:expr) => {{
            BigInt::<1>::from_str(stringify!($value)).unwrap()
        }};
    }

    /// Helper macro to create a RandomField with config and value.
    #[macro_export]
    macro_rules! create_random_field {
        ($config:expr, $value:expr) => {{
            use $crate::field::conversion::FieldMap;
            create_bigint!($value).map_to_field($config)
        }};
    }

    #[test]
    fn test_with_raw_value_or_for_raw_variant() {
        let raw_field: RandomField<'_, 1> = RandomField::Raw {
            value: create_bigint!(42),
        };

        assert_eq!(
            raw_field.with_raw_value_or(|v| *v, create_bigint!(99)),
            create_bigint!(42)
        );
    }

    #[test]
    fn test_with_raw_value_or_for_initialized_variant() {
        let config = FieldConfig::new(BigInt::from_str("23").unwrap());
        let config = ConfigRef::from(&config);
        let init_field: RandomField<'_, 1> = RandomField::Initialized {
            config,
            value: create_bigint!(10),
        };

        assert_eq!(
            init_field.with_raw_value_or(|v| *v, create_bigint!(99)),
            create_bigint!(99)
        );
    }
    #[test]
    fn test_with_init_value_or_initialized() {
        let config = FieldConfig::new(BigInt::from_str("23").unwrap());
        let config = ConfigRef::from(&config);
        let init_field: RandomField<'_, 1> = RandomField::Initialized {
            config,
            value: create_bigint!(10),
        };

        assert_eq!(
            init_field.with_init_value_or(|_, v| *v, create_bigint!(99)),
            create_bigint!(10)
        );
    }

    #[test]
    fn test_with_init_value_or_raw() {
        let raw_field: RandomField<'_, 1> = RandomField::Raw {
            value: create_bigint!(42),
        };

        assert_eq!(
            raw_field.with_init_value_or(|_, v| *v, create_bigint!(99)),
            create_bigint!(99)
        );
    }
}<|MERGE_RESOLUTION|>--- conflicted
+++ resolved
@@ -327,16 +327,14 @@
         }
     }
 
+    #[inline]
     pub fn into_bigint(self) -> BigInt<N> {
         self.with_either_owned(|value| value, Self::demontgomery)
     }
 
+    #[inline]
     fn demontgomery(config: &FieldConfig<N>, value: BigInt<N>) -> BigInt<N> {
-<<<<<<< HEAD
         value.demontgomery(config.modulus(), config.inv())
-=======
-        value.demontgomery(&config.modulus, config.inv)
->>>>>>> e23ddb71
     }
 }
 
