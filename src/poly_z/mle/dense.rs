--- conflicted
+++ resolved
@@ -43,23 +43,7 @@
         }
     }
 
-<<<<<<< HEAD
     pub fn from_evaluations_vec(num_vars: usize, evaluations: Vec<Int<I>>) -> Self {
-=======
-    pub fn to_random_field<'cfg>(
-        &self,
-        config: ConfigRef<'cfg, N>,
-    ) -> DenseMultilinearExtensionF<'cfg, N> {
-        let evaluations = self
-            .evaluations
-            .iter()
-            .map(|x| x.map_to_field(config))
-            .collect();
-        DenseMultilinearExtensionF::from_evaluations_vec(self.num_vars, evaluations, config)
-    }
-
-    pub fn from_evaluations_vec(num_vars: usize, evaluations: Vec<Int<N>>) -> Self {
->>>>>>> bc7e1e78
         // assert that the number of variables matches the size of evaluations
         assert!(
             evaluations.len() <= 1 << num_vars,
@@ -138,9 +122,10 @@
     }
 }
 
-impl<const I: usize, const N: usize> FieldMap<N> for DenseMultilinearExtension<I> {
-    type Output = DenseMultilinearExtensionF<N>;
-    fn map_to_field(&self, config: *const FieldConfig<N>) -> Self::Output {
+impl<'cfg, const I: usize, const N: usize> FieldMap<'cfg, N> for DenseMultilinearExtension<I> {
+    type Cfg = ConfigRef<'cfg, N>;
+    type Output = DenseMultilinearExtensionF<'cfg, N>;
+    fn map_to_field(&self, config: Self::Cfg) -> Self::Output {
         DenseMultilinearExtensionF::from_evaluations_vec(
             self.num_vars,
             self.evaluations.map_to_field(config),
