use std::ops::{Add, Mul};

<<<<<<< HEAD
use crate::field_config::{self, FieldConfig};

use ark_ff::{BigInt, BigInteger};
=======
use ark_ff::{BigInt, BigInteger, One, Zero};
>>>>>>> 921f93de

use ark_serialize::{CanonicalDeserialize, CanonicalSerialize, Valid};

#[derive(Copy, Clone)]
pub struct RandomField<'config, const N: usize> {
    pub config: Option<&'config FieldConfig<N>>,
    pub value: BigInt<N>,
}

impl<'config, const N: usize> RandomField<'config, N> {
    fn new_unchecked(config: Option<&'config FieldConfig<N>>, value: BigInt<N>) -> Self {
        RandomField { config, value }
    }
    /// Convert from `BigInteger` to `RandomField`
    ///
    /// If `BigInteger` is greater then field modulus return `None`
    pub fn from_bigint(config: &'config FieldConfig<N>, value: BigInt<N>) -> Option<Self> {
        if value.is_zero() {
            Some(Self::new_unchecked(Some(config), value))
        } else if value >= config.modulus {
            None
        } else {
            let mut r = value;
            config.mul_assign(&mut r, &config.r2);
            Some(Self::new_unchecked(Some(config), r))
        }
    }

    pub fn into_bigint(&self) -> BigInt<N> {
        if self.is_zero() {
            return BigInt::zero();
        }

        if self.value == BigInt::one() && self.config.is_none() {
            return BigInt::one();
        }

        let config = self
            .config
            .expect("This field element has no associated field");
        let mut r = self.value.0;
        // Montgomery Reduction
        for i in 0..N {
            let k = r[i].wrapping_mul(config.inv);
            let mut carry = 0;

            field_config::mac_with_carry(r[i], k, config.modulus.0[0], &mut carry);
            for j in 1..N {
                r[(j + i) % N] = field_config::mac_with_carry(
                    r[(j + i) % N],
                    k,
                    config.modulus.0[j],
                    &mut carry,
                );
            }
            r[i % N] = carry;
        }

        BigInt::new(r)
    }
}

impl<'config, const N: usize> Add<RandomField<'config, N>> for RandomField<'config, N> {
    type Output = RandomField<'config, N>;

    fn add(self, rhs: RandomField<'config, N>) -> RandomField<'config, N> {
        &self + &rhs
    }
}

impl<'a, 'config, const N: usize> Add<&'a RandomField<'config, N>> for &RandomField<'config, N> {
    type Output = RandomField<'config, N>;

    fn add(self, rhs: &'a RandomField<'config, N>) -> RandomField<'config, N> {
        if rhs.is_zero() {
            return *self;
        }
        if self.is_zero() {
            return *rhs;
        }
        // Here we assume that the elements of a random field are
        // created using the same RandomFieldConfig.
        let lconfig = self
            .config
            .expect("This field element has no associated field");
        let rconfig = rhs
            .config
            .expect("This field element has no associated field");
        let config_ptr_lhs: *const FieldConfig<N> = lconfig;
        let config_ptr_rhs: *const FieldConfig<N> = rconfig;

        if config_ptr_lhs != config_ptr_rhs {
            panic!("cannot add field elements of different fields");
        }

        todo!()
    }
}

impl<'config, const N: usize> Mul<RandomField<'config, N>> for RandomField<'config, N> {
    type Output = RandomField<'config, N>;

    fn mul(self, _: RandomField<'config, N>) -> RandomField<'config, N> {
        todo!()
    }
}

impl<const N: usize> std::fmt::Debug for RandomField<'_, N> {
    fn fmt(&self, f: &mut std::fmt::Formatter<'_>) -> std::fmt::Result {
        match self.config {
            Some(config) => write!(f, "{} in the field Z_{}", self.value, config.modulus),
            None => write!(f, "{}", self.value),
        }
    }
}

impl<const N: usize> Zero for RandomField<'_, N> {
    fn zero() -> Self {
        Self::new_unchecked(None, BigInt::zero())
    }

    fn is_zero(&self) -> bool {
        self.value == BigInt::zero()
    }

    fn set_zero(&mut self) {
        self.value = BigInt::zero()
    }
}

impl<const N: usize> One for RandomField<'_, N> {
    fn one() -> Self {
        Self::new_unchecked(None, BigInt::one())
    }

    fn set_one(&mut self) {
        self.value = BigInt::one()
    }

    fn is_one(&self) -> bool {
        match self.config {
            Some(conf) => self.value == conf.r,
            None => self.value == BigInt::one(),
        }
    }
}

<<<<<<< HEAD
impl<const N: usize> CanonicalSerialize for RandomField<'_, N> {
    fn serialize_with_mode<W: ark_serialize::Write>(
        &self,
        writer: W,
        compress: ark_serialize::Compress,
    ) -> Result<(), ark_serialize::SerializationError> {
        todo!()
    }

    fn serialized_size(&self, compress: ark_serialize::Compress) -> usize {
        todo!()
    }
}

impl<const N: usize> Valid for RandomField<'_, N> {
    fn check(&self) -> Result<(), ark_serialize::SerializationError> {
        todo!()
    }
}
impl<const N: usize> CanonicalDeserialize for RandomField<'_, N> {
    fn deserialize_with_mode<R: ark_serialize::Read>(
        reader: R,
        compress: ark_serialize::Compress,
        validate: ark_serialize::Validate,
    ) -> Result<Self, ark_serialize::SerializationError> {
        todo!()
    }
}
=======
impl<const N: usize> PartialEq for RandomField<'_, N> {
    fn eq(&self, other: &Self) -> bool {
        if self.config.is_none() && other.config.is_none() {
            return self.is_one() && other.is_one() || self.is_zero() && other.is_zero();
        }

        let config_ptr_lhs: *const FieldConfig<N> = self.config.unwrap();
        let config_ptr_rhs: *const FieldConfig<N> = other.config.unwrap();

        self.value == other.value && config_ptr_lhs == config_ptr_rhs
    }
}

impl<const N: usize> Eq for RandomField<'_, N> {}

unsafe impl<const N: usize> Send for RandomField<'_, N> {}

unsafe impl<const N: usize> Sync for RandomField<'_, N> {}

>>>>>>> 921f93de
#[cfg(test)]
mod tests {
    use std::str::FromStr;

    use ark_ff::BigInteger256;

    use crate::field_config::FieldConfig;

    use super::RandomField;

    #[test]
    fn test_bigint_conversion() {
        let field_config = FieldConfig::new(
            BigInteger256::from_str("695962179703626800597079116051991347").unwrap(),
        );

        let bigint = BigInteger256::from_str("695962179703").unwrap();

        let field_elem = RandomField::from_bigint(&field_config, bigint).unwrap();
        assert_eq!(bigint, field_elem.into_bigint());
        let bigint = BigInteger256::from_str("695962179703626800597079116051991346").unwrap();

        let field_elem = RandomField::from_bigint(&field_config, bigint).unwrap();
        assert_eq!(bigint, field_elem.into_bigint())
    }
}<|MERGE_RESOLUTION|>--- conflicted
+++ resolved
@@ -1,12 +1,8 @@
 use std::ops::{Add, Mul};
 
-<<<<<<< HEAD
+use ark_ff::{BigInt, BigInteger, One, Zero};
+
 use crate::field_config::{self, FieldConfig};
-
-use ark_ff::{BigInt, BigInteger};
-=======
-use ark_ff::{BigInt, BigInteger, One, Zero};
->>>>>>> 921f93de
 
 use ark_serialize::{CanonicalDeserialize, CanonicalSerialize, Valid};
 
@@ -154,7 +150,25 @@
     }
 }
 
-<<<<<<< HEAD
+impl<const N: usize> PartialEq for RandomField<'_, N> {
+    fn eq(&self, other: &Self) -> bool {
+        if self.config.is_none() && other.config.is_none() {
+            return self.is_one() && other.is_one() || self.is_zero() && other.is_zero();
+        }
+
+        let config_ptr_lhs: *const FieldConfig<N> = self.config.unwrap();
+        let config_ptr_rhs: *const FieldConfig<N> = other.config.unwrap();
+
+        self.value == other.value && config_ptr_lhs == config_ptr_rhs
+    }
+}
+
+impl<const N: usize> Eq for RandomField<'_, N> {}
+
+unsafe impl<const N: usize> Send for RandomField<'_, N> {}
+
+unsafe impl<const N: usize> Sync for RandomField<'_, N> {}
+
 impl<const N: usize> CanonicalSerialize for RandomField<'_, N> {
     fn serialize_with_mode<W: ark_serialize::Write>(
         &self,
@@ -183,27 +197,6 @@
         todo!()
     }
 }
-=======
-impl<const N: usize> PartialEq for RandomField<'_, N> {
-    fn eq(&self, other: &Self) -> bool {
-        if self.config.is_none() && other.config.is_none() {
-            return self.is_one() && other.is_one() || self.is_zero() && other.is_zero();
-        }
-
-        let config_ptr_lhs: *const FieldConfig<N> = self.config.unwrap();
-        let config_ptr_rhs: *const FieldConfig<N> = other.config.unwrap();
-
-        self.value == other.value && config_ptr_lhs == config_ptr_rhs
-    }
-}
-
-impl<const N: usize> Eq for RandomField<'_, N> {}
-
-unsafe impl<const N: usize> Send for RandomField<'_, N> {}
-
-unsafe impl<const N: usize> Sync for RandomField<'_, N> {}
-
->>>>>>> 921f93de
 #[cfg(test)]
 mod tests {
     use std::str::FromStr;
