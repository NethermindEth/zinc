--- conflicted
+++ resolved
@@ -254,12 +254,6 @@
 
 #[cfg(test)]
 pub(crate) fn get_test_ccs_F<const N: usize>(config: *const FieldConfig<N>) -> CCS_F<N> {
-<<<<<<< HEAD
-    use ark_std::log2;
-    use std::ops::Neg;
-
-=======
->>>>>>> e1380152
     use crate::field::conversion::FieldMap;
     use ark_std::log2;
     use std::ops::Neg;
