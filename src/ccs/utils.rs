--- conflicted
+++ resolved
@@ -67,7 +67,6 @@
     }
 
     Ok(result)
-<<<<<<< HEAD
 }
 
 //  Computes the hadamard product of two ring
@@ -85,8 +84,6 @@
     lhs.iter()
         .map(|lhs_i| lhs_i.clone() * rhs.clone())
         .collect()
-=======
->>>>>>> e1380152
 }
 
 #[cfg(test)]
